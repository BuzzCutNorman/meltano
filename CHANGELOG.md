--- conflicted
+++ resolved
@@ -9,13 +9,10 @@
 ---
 
 ### New
-<<<<<<< HEAD
 * [#598](https://gitlab.com/meltano/meltano/issues/598) Updated color and greyscale use in the context of navigation and interactive elements to better communicate UI hierarchy
 * [#607](https://gitlab.com/meltano/meltano/issues/607) Add All/Default/Custom UI for improved entities selection UX
 * [#607](https://gitlab.com/meltano/meltano/issues/607) Add All/Default/Custom UI for improved entities selection UX
 * [#32](https://gitlab.com/meltano/meltano-marketing/issues/32) Integrate Algolia Search for docs
-=======
->>>>>>> 4468e875
 
 ### Changes
 * [#375](https://gitlab.com/meltano/meltano/issues/375) Meltano can now run on any host/port
