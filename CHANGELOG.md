# CHANGELOG

All notable changes to this project will be documented in this file.
This project adheres to [Semantic Versioning](http://semver.org/) and [Keep a Changelog](http://keepachangelog.com/).



## Unreleased
---

### New
* [#766](https://gitlab.com/meltano/meltano/issues/766) Add Codeowners file so that the "approvers" section on MRs is more useful for contributors
* [#750](https://gitlab.com/meltano/meltano/issues/750) Various UX updates (mostly tooltips) to make the configuration UI for scheduling orchestration easier to understand
* [#739](https://gitlab.com/meltano/meltano/issues/739) Updated `discovery.yml` for better consistency of UI order within each connector's settings (authentication -> contextual -> start/end dates). Improved various settings' `kind`, `label`, and `description`. Added a `documentation` prop to provide a documentation link for involved settings (temp until we have better first class support for more complex setting types)

### Changes

### Fixes
<<<<<<< HEAD
* [#737](https://gitlab.com/meltano/meltano/issues/737) Fixed UI flash for connector settings when installation is complete but `configSettings` has yet to be set
=======
* [#751](https://gitlab.com/meltano/meltano/issues/751) Fixed the Orchestrations view by properly checking if Airflow is installed so the correct directions display to the user
>>>>>>> bc73446d

### Breaks


## 0.30.0 - (2019-07-01)
---

### New
* [#736](https://gitlab.com/meltano/meltano/issues/736) Add "Cancel", "Next", and a message to the entities UI when an extractor doesn't support discovery and thus entity selection
* [#730](https://gitlab.com/meltano/meltano/issues/730) Updated Analyze Models page UI with improved content organization so it is easier to use
* [#710](https://gitlab.com/meltano/meltano/issues/710) Updated connector (extractor and loader) settings with specific control type (text, password, email, boolean, and date) per setting, added form validation, and added an inference by default for password and token fields as a protective measure
* [#719](https://gitlab.com/meltano/meltano/issues/719) Added InputDateIso8601.vue component to standardize date inputs in the UI while ensuring the model data remains in Iso8601 format on the frontend.
* [#643](https://gitlab.com/meltano/meltano/issues/643) Updated `minimallyValidated` computeds so that new users are intentionally funneled through the pipelines ELT setup UI (previously they could skip past required steps)
* [#752](https://gitlab.com/meltano/meltano/issues/752) Fix the schedule having no start_date when the extractor didn't expose a `start_date` setting


### Fixes
* [!703](https://gitlab.com/meltano/meltano/merge_requests/703) Fix `ScheduleService` instantiation due to signature refactor


## 0.29.0 - (2019-06-24)
---

### New
* [#724](https://gitlab.com/meltano/meltano/issues/724) Add the `model-gitlab-ultimate` plugin to Meltano. It includes .m5o files for analyzing data available for Gitlab Ultimate or Gitlab.com Gold accounts (e.g. Epics, Epic Issues, etc) fetched using the Gitlab API. Repository used: https://gitlab.com/meltano/model-gitlab-ultimate
* [#723](https://gitlab.com/meltano/meltano/issues/723) Add proper signage and dedicated sub-navigation area in views/pages. Standardized the view -> sub-view markup relationships for consistent layout. Directory refactoring for improved organization.
* [#612](https://gitlab.com/meltano/meltano/issues/612) Move the plugins' configuration to the database, enabling configuration from the UI

### Changes
* [#636](https://gitlab.com/meltano/meltano/issues/636) Refactored connector logo related logic into a ConnectorLogo component for code cleanliness, reusability, and standardization
* [#728](https://gitlab.com/meltano/meltano/issues/728) Change error notification button link to open the bugs issue template

### Fixes
* [#718](https://gitlab.com/meltano/meltano/issues/718) Fix dynamically disabled transforms always running. Transforms can now be dynamically disabled inside a dbt package and Meltano will respect that. It will also respect you and your time.
* [#684](https://gitlab.com/meltano/meltano/issues/684) Enables WAL on SQLite to handle concurrent processes gracefully
* [#732](https://gitlab.com/meltano/meltano/issues/732) Fix plugin installation progress bar that wasn't updating upon installation completion


## 0.28.0 - (2019-06-17)
---

### New
* [!683](https://gitlab.com/meltano/meltano/issues/683) Add `--start-date` to `meltano schedule` to give the control over the catch up logic to the users
* [#651](https://gitlab.com/meltano/meltano/issues/651) Added model installation in the Analyze UI to bypass an otherwise "back to the CLI step"
* [#676](https://gitlab.com/meltano/meltano/issues/676) Add pipeline schedule UI for viewing and saving pipeline schedules for downstream use by Airflow/Orchestration

### Changes
* [#708](https://gitlab.com/meltano/meltano/issues/708) Enable `tap-gitlab` to run using Gitlab Ultimate and Gitlab.com Gold accounts and extract Epics and Epic Issues.
* [#711](https://gitlab.com/meltano/meltano/issues/711) Add new call to action for submitting an issue on docs site
* [#717](https://gitlab.com/meltano/meltano/issues/717) Enable `dbt-tap-gitlab` to run using Gitlab Ultimate and Gitlab.com Gold accounts and generate transformed tables that depend on Epics and Epic Issues.


### Fixes
* [#716](https://gitlab.com/meltano/meltano/issues/716) Fix entities UI so only installed extractors can edit selections
* [#715](https://gitlab.com/meltano/meltano/issues/715) Remove reimport of Bulma in `/orchestration` route to fix borked styling


## 0.27.0 - (2019-06-10)
---

### New
* [!640](https://gitlab.com/meltano/meltano/merge_requests/640) Google Analytics logo addition for recent tap-google-analytics Extractor addition
* [#671](https://gitlab.com/meltano/meltano/issues/671) Add the `tap-google-analytics` transform to Meltano. It is using the dbt package defined in https://gitlab.com/meltano/dbt-tap-google-analytics
* [#672](https://gitlab.com/meltano/meltano/issues/672) Add the `model-google-analytics` plugin to Meltano. It includes .m5o files for analyzing data fetched from the Google Analytics Reporting API. Repository used: https://gitlab.com/meltano/model-google-analytics
* [#687](https://gitlab.com/meltano/meltano/issues/687) Implemented a killswitch to prevent undefined behaviors when a Meltano project is not compatible with the installed `meltano` version


### Fixes
* [#661](https://gitlab.com/meltano/meltano/issues/661) Fixed empty UI for extractors that lack configuration settings by providing feedback message with actionable next steps
* [#663](https://gitlab.com/meltano/meltano/issues/663) Fixed Airflow error when advancing to Orchestration step after installing and saving a Loader configuration
* [#254](https://gitlab.com/meltano/meltano/issues/254) Fixed `meltano init` not working on terminal with cp1252 encoding
* [#254](https://gitlab.com/meltano/meltano/issues/254) Fixed `meltano add/install` crashing on Windows
* [#664](https://gitlab.com/meltano/meltano/issues/664) Minor CSS fix ensuring Airflow UI height is usable (side-effect of recent reparenting)
* [#679](https://gitlab.com/meltano/meltano/issues/679) Fix an issue with `meltano select` emitting duplicate properties when the property used the `anyOf` type
* [#650](https://gitlab.com/meltano/meltano/issues/650) Add `MELTANO_DISABLE_TRACKING` environment variable to disable all tracking
* [#670](https://gitlab.com/meltano/meltano/issues/670) Update tests to not send tracking events


## 0.26.0 - (2019-06-03)
---

### New
* [#603](https://gitlab.com/meltano/meltano/issues/603) `meltano select` now supports raw JSON Schema as a valid Catalog
* [#537](https://gitlab.com/meltano/meltano/issues/537) Add Extractor for Google Analytics (`tap-google-analytics`) to Meltano. It uses the tap defined in https://gitlab.com/meltano/tap-google-analytics/

### Changes
* [#621](https://gitlab.com/meltano/meltano/issues/621) Added new tutorial for tap-gitlab
* [#657](https://gitlab.com/meltano/meltano/issues/657) Update Analyze page to have single purpose views

### Fixes
* [#645](https://gitlab.com/meltano/meltano/issues/645) Fixed confusion around Loader Settings and Analytics DB Connector Settings
* [#580](https://gitlab.com/meltano/meltano/issues/580) Fixed `project_compiler` so the Analyze page can properly display custom topics
* [#658](https://gitlab.com/meltano/meltano/issues/658) Fixed the Analyze page when no models are present
* [#603](https://gitlab.com/meltano/meltano/issues/603) Fix an issue where `meltano select` would incorrectly report properties as excluded
* [#603](https://gitlab.com/meltano/meltano/issues/603) Fix an issue where `meltano select` incorrectly flatten nested properties
* [#553](https://gitlab.com/meltano/meltano/issues/553) Fix an issue where running `meltano select --list` for the first time would incorrectly report properties

### Break


## 0.25.0 - (2019-05-28)
---

### New
* [#586](https://gitlab.com/meltano/meltano/issues/586) `meltano ui` now automatically start Airflow if installed; Airflow UI available at `Orchestration`.
* [#592](https://gitlab.com/meltano/meltano/issues/592) Added baseline UX feedback via toast for uncaught API response errors with a link to "Submit Bug"
* [#642](https://gitlab.com/meltano/meltano/issues/642) Improved UX during extractor plugin installation so settings can be configured *during* installation as opposed to waiting for the (typically lengthy) install to complete
* [!647](https://gitlab.com/meltano/meltano/merge_requests/647) Added preloader for occasional lengthy extractor loading and added feedback for lengthy entities loading
* [#645](https://gitlab.com/meltano/meltano/issues/645) Added an Analyze landing page to facilitate future sub-UIs including the Analyze database settings; Added proper Loader Settings UI.


### Fixes
* [#645](https://gitlab.com/meltano/meltano/issues/645) Fixed confusion around Loader Settings and Analyze database settings


## 0.24.0 - (2019-05-06)
---

### New
* [#622](https://gitlab.com/meltano/meltano/issues/622) Added ELT flow UI Routes & Deep Linking to advance user through next steps after each step's save condition vs. requiring them to manually click the next step to advance
* [#598](https://gitlab.com/meltano/meltano/issues/598) Updated color and greyscale use in the context of navigation and interactive elements to better communicate UI hierarchy
* [#607](https://gitlab.com/meltano/meltano/issues/607) Add "All/Default/Custom" button bar UI for improved entities selection UX
* [#32](https://gitlab.com/meltano/meltano-marketing/issues/32) Integrate Algolia Search for docs
* [#590](https://gitlab.com/meltano/meltano/issues/590) Add documentation for deploying Meltano in ECS
* [#628](https://gitlab.com/meltano/meltano/issues/628) Add documentation for tap-mongodb
* [!605](https://gitlab.com/meltano/meltano/merge_requests/605) Added tooltips for areas of UI that are WIP for better communication of a feature's status

### Changes
* [375](https://gitlab.com/meltano/meltano/issues/375) Meltano can now run on any host/port

### Fixes
* [#595](https://gitlab.com/meltano/meltano/issues/595) Fix `meltano invoke` not working properly with `dbt`
* [#606](https://gitlab.com/meltano/meltano/issues/606) Fix `SingerRunner.bookmark_state()` to properly handle and store the state output from Targets as defined in the Singer.io Spec.


## 0.23.0 - (2019-04-29)
---

### New
* [#32](https://gitlab.com/meltano/meltano-marketing/issues/32) Integrate Algolia Search for docs

### Changes
* [#522](https://gitlab.com/meltano/meltano/issues/522) Update Carbon tutorial with new instructions and screenshots


## 0.22.0 - (2019-04-24)
---

### New
* [#477](https://gitlab.com/meltano/meltano/issues/477) Add ability for users to sign up for email newsletters
* [!580](https://gitlab.com/meltano/meltano/merge_requests/580) Add sorting to plugins for improved UX, both UI via extractors/loaders/etc. and `meltano discover all` benefit from sorted results
* [!528](https://gitlab.com/meltano/meltano/issues/528) Add documentation for RBAC alpha feature and environment variables

### Changes
* [#588](https://gitlab.com/meltano/meltano/issues/588) Updated core navigation and depth hierarchy styling to facilitate main user flow and improved information architecture
* [#591](https://gitlab.com/meltano/meltano/issues/591) Revert #484: remove `meltano ui` being run outside a Meltano project.
* [#584](https://gitlab.com/meltano/meltano/issues/584) Initial v1 for enabling user to setup ELT linearly through the UI via a guided sequence of steps

### Fixes
* [#600](https://gitlab.com/meltano/meltano/issues/600) Fix a bug with meltano select when the extractor would output an invalid schema
* [#597](https://gitlab.com/meltano/meltano/issues/597) Automatically open the browser when `meltano ui` is run


## 0.21.0 - (2019-04-23)
---

### New
* [#477](https://gitlab.com/meltano/meltano/issues/477) Add ability for users to sign up for email newsletters

### Changes
* [#591](https://gitlab.com/meltano/meltano/issues/591) Revert #484: remove `meltano ui` being run outside a Meltano project.


## 0.20.0 - (2019-04-15)
---

### New
* Add documentation on custom transformations and models. Link to Tutorial: https://www.meltano.com/docs/tutorial.html#advanced-adding-custom-transformations-and-models


## 0.19.1 - (2019-04-10)
---

### New
* [#539](https://gitlab.com/meltano/meltano/issues/539) Add Tutorial for "Using Jupyter Notebooks" with Meltano
* [#534](https://gitlab.com/meltano/meltano/issues/534) Add UI entity selection for a given extractor
* [#520](https://gitlab.com/meltano/meltano/issues/520) Add v1 UI for extractor connector settings
* [#486](https://gitlab.com/meltano/meltano/issues/486) Add the `model-gitlab` plugin to Meltano. It includes .m5o files for analyzing data fetched using the Gitlab API. Repository used: https://gitlab.com/meltano/model-gitlab
* [#500](https://gitlab.com/meltano/meltano/issues/500) Add the `model-stripe` plugin to Meltano. It includes .m5o files for analyzing data fetched using the Stripe API. Repository used: https://gitlab.com/meltano/model-stripe
* [#440](https://gitlab.com/meltano/meltano/issues/440) Add the `model-zuora` plugin to Meltano. It includes .m5o files for analyzing data fetched using the Zuora API. Repository used: https://gitlab.com/meltano/model-zuora
* [#541](https://gitlab.com/meltano/meltano/issues/541) Add a 404 page for missing routes on the web app

### Fixes
* [#576](https://gitlab.com/meltano/meltano/issues/576) Fix switching between designs now works
* [#555](https://gitlab.com/meltano/meltano/issues/555) Fix `meltano discover` improperly displaying plugins
* [#530](https://gitlab.com/meltano/meltano/issues/530) Fix query generation for star schemas
* [#575](https://gitlab.com/meltano/meltano/issues/575) Move Airflow configuration to .meltano/run/airflow
* [#571](https://gitlab.com/meltano/meltano/issues/571) Fix various routing and API endpoint issues related to recent `projects` addition


## 0.19.0 - (2019-04-08)

---

### New
* [#513](https://gitlab.com/meltano/meltano/issues/513) Added initial e2e tests for the UI
* [#431](https://gitlab.com/meltano/meltano/issues/431) Add the `tap-zendesk` transform to Meltano. It is using the dbt package defined in https://gitlab.com/meltano/dbt-tap-zendesk
* [484](https://gitlab.com/meltano/meltano/issues/484) Updated `meltano ui` to automatically launch the UI, and projects from the UI (previously only an option in the CLI)
* [#327](https://gitlab.com/meltano/meltano/issues/327) Add `meltano add --custom` switch to enable integration of custom plugins
* [#540](https://gitlab.com/meltano/meltano/issues/540) Add CHANGELOG link in intro section of the docs
* [#431](https://gitlab.com/meltano/meltano/issues/431) Add the `model-zendesk` plugin to Meltano. It includes .m5o files for analyzing data fetched using the Zendesk API. Repository used: https://gitlab.com/meltano/model-zendesk
* [!544](https://gitlab.com/meltano/meltano/merge_requests/544) Add support for extracting data from CSV files by adding [tap-csv](https://gitlab.com/meltano/tap-csv) to Meltano
* [#514](https://gitlab.com/meltano/meltano/issues/514) Add 'airflow' orchestrators plugin to enable scheduling
* Add the `tap-zuora` transform to Meltano. It is using the dbt package defined in https://gitlab.com/meltano/dbt-tap-zuora

### Changes
* [#455](https://gitlab.com/meltano/meltano/issues/455) Add documentation about `target-snowflake`

### Fixes
* [#507](https://gitlab.com/meltano/meltano/issues/507) Ensure design name and table name don't need to match so multiple designs can leverage a single base table
* [#551](https://gitlab.com/meltano/meltano/issues/551) Fix HDA queries generated when an attribute is used both as a column and as an aggregate.
* [#559](https://gitlab.com/meltano/meltano/issues/559) Add support for running custom transforms for taps without default dbt transforms.


## 0.18.0 - (2019-04-02)
---

### New
* [#432](https://gitlab.com/meltano/meltano/issues/432) Add the `tap-zuora` transform to Meltano. It is using the dbt package defined in https://gitlab.com/meltano/dbt-tap-zuora

### Changes
* Remove Snowflake references from advanced tutorial.
* [#2 dbt-tap-zuora](https://gitlab.com/meltano/dbt-tap-zuora/issues/2) Remove custom SFDC related attributes from Zuora Account and Subscription Models
* Update [Contributing - Code Style](https://meltano.com/docs/contributing.html#code-style) documentation to including __pycache__ troubleshooting

### Fixes
* [#529](https://gitlab.com/meltano/meltano/issues/529) Resolve "SFDC Tutorial - ELT Fails due to invalid schema.yml" by [#4 dbt-tap-salesforce](https://gitlab.com/meltano/dbt-tap-salesforce/issues/4) removing the schema.yml files from the dbt models for tap-salesforce.
* [#502](https://gitlab.com/meltano/meltano/issues/502) Fix the situation where an m5o has no joins, the design still will work.


## 0.17.0 - (2019-03-25)
---

### New
- [#485](https://gitlab.com/meltano/meltano/issues/485) Added various UI unit tests to the Analyze page
- [#370](https://gitlab.com/meltano/meltano/issues/370) Enabled authorization using role-based access control for Designs and Reports

### Changes
* [#283](https://gitlab.com/meltano/meltano/issues/283) Silence pip's output when there is not error
* [#468](https://gitlab.com/meltano/meltano/issues/468) Added reminder in docs regarding the need for `source venv/bin/activate` in various situations and added minor copy updates

### Fixes
* [#433](https://gitlab.com/meltano/meltano/issues/433) Add the `sandbox` configuration to `tap-zuora`.
* [#501](https://gitlab.com/meltano/meltano/issues/501) Fix `meltano ui` crashing when the OS ran out of file watcher.
* [#510](https://gitlab.com/meltano/meltano/issues/510) Fix an issue when finding the current Meltano project in a multi-threaded environment.
* [#494](https://gitlab.com/meltano/meltano/issues/494) Improved documentation around tutorials and Meltano requirements
* [#492](https://gitlab.com/meltano/meltano/issues/492) A few small contextual additions to help streamline the release process
* [#503](https://gitlab.com/meltano/meltano/issues/503) Fix a frontend sorting issue so the backend can properly generate an up-to-date query


## 0.16.0 - (2019-03-18)
---

### New
* Add support for extracting data from Gitlab through the updated tap-gitlab (https://gitlab.com/meltano/tap-gitlab)
* Add the `tap-gitlab` transform to Meltano. It is using the dbt package defined in https://gitlab.com/meltano/dbt-tap-gitlab
* Add "Copy to Clipboard" functionality to code block snippets in the documentation
* Add the `tap-stripe` transform to Meltano. It is using the dbt package defined in https://gitlab.com/meltano/dbt-tap-stripe
* Add new command `meltano add model [name_of_model]`
* Add models to the available plugins

### Changes
* Various documentation [installation and tutorial improvements](https://gitlab.com/meltano/meltano/issues/467#note_149858308)
* Added troubleshooting button to help users add context to a pre-filled bug issue

### Fixes
* Fix the API database being mislocated
* Replaced the stale Meltano UI example image in the Carbon Emissions tutorial
* 473: Fix the docker image (meltano/meltano) from failing to expose the API


## 0.15.1 - (2019-03-12)
---

### Fixes
* locks down dependencies for issues with sqlalchemy snowflake connector


## 0.15.0 - (2019-03-11)
---

### New
* Add Salesforce Tutorial to the docs
* Add documentation for the permissions command
* Add tracking for the `meltano ui` command


### Fixes
* Updated analytics to properly recognize SPA route changes as pageview changes


## 0.14.0 - (2019-03-04)
---

### New
* Update stages table style in docs
* Add custom transforms and models tutorial to the docs

### Changes
* Add api/v1 to every route
* Update DbtService to always include the my_meltano_project model when transform runs

### Fixes
* Resolved duplicate display issue of Dashboards and Reports on the Files page
* Removed legacy `carbon.dashboard.m5o` (regression from merge)
* Updated dashboards and reports to use UI-friendly name vs slugified name
* Fix minor clipped display issue of right panel on `/settings/database`
* Fix minor display spacing in left panel of Settings
* Fix dashboard page to properly display a previously active dashboard's updated reports
* Fix pre-selected selections for join aggregates when loading a report
* Fix charts to display multiple aggregates (v1)
* Fix 404 errors when refreshing the frontend
* Fix a regression where the Topics would not be shown in the Files page


## 0.13.0 - (2019-02-25)
---

### New
* Add the `tap-salesforce` transform to Meltano. It is using the dbt package defined in https://gitlab.com/meltano/dbt-tap-salesforce
* Add m5o model and tables for tap-salesforce
* Updated the deep-link icon (for Dashboards/Reports on the Files page)

### Changes
* Polished the RBAC view, making it clearer the feature is experimental.
* Rename "Models" to "Topics"
* Use the current connection's schema when generating queries at run time for Postgres Connections.
* Add support for multiple Aggregates over the same attribute when generating HDA queries.


## 0.12.0 - (2019-02-21)
---

### New
* UI cleanup across routes (Analyze focus) and baseline polish to mitigate "that looks off comments"
* Update installation and contributing docs
* Meltano implement role-based access control - [!368](https://gitlab.com/meltano/meltano/merge_requests/368)
* Add version CLI commands for checking current Meltano version
* Add deep linking to dashboards
* Add deep linking to reports

### Fixes
* Fixed a problem when environment variables where used as default values for the CLI - [!390](https://gitlab.com/meltano/meltano/merge_requests/390)
* Fixed dashboards initial load issue due to legacy (and empty) `carbon.dashboard.m5o` file
* New standardized approach for `.m5o` id generation (will need to remove any dashboard.m5o and report.m5o)


## 0.11.0 - (2019-02-19)
---

### New
* Update installation and contributing docs
* Add support for generating Hyper Dimensional Aggregates (HDA)
* Add internal Meltano classes for representing and managing Designs, Table, Column, Aggregate, Definitions, and Query definitions

### Changes
* Move core functionality out of `api/controllers` to `/core/m5o` (for m5o and m5oc management) and `/core/sql` (for anything related to sql generation)

### Fixes
* Fixed a problem when environment variables where used as default values for the CLI - [!390](https://gitlab.com/meltano/meltano/merge_requests/390)


## 0.10.0 - (2019-02-12)
---

### New
* Add gunicorn support for Meltano UI as a WSGI application - [!377](https://gitlab.com/meltano/meltano/merge_requests/377)
* Meltano will now generate the minimal joins when building SQL queries  - [!382](https://gitlab.com/meltano/meltano/merge_requests/382)

### Changes
* Add analytics to authentication page
* Meltano will now use SQLite for the job log. See https://meltano.com/docs/architecture.html#job-logging for more details.
* Removed manual `source .env` step in favor of it running automatically

### Fixes
* Meltano will correctly source the `.env`
* fixed charts to render as previously they were blank
* Fixed Analyze button groupd CSS to align as a single row

### Breaks
* Meltano will now use SQLite for the job log. See https://meltano.com/docs/architecture.html#job-logging for more details.
* URL routing updates ('/model' to '/files', removed currently unused '/extract', '/load', '/transform' and '/project/new')


## 0.9.0 - (2019-02-05)
---

### New
* add ability to save reports
* add ability to update an active report during analysis
* add ability to load reports
* add dashboards page and related add/remove report functionality

### Changes
* Generate default `Meltano UI` connection for the `meltano.db` SQLite DB when a new project is created with `meltano init`
* updated main navigation to Files, Analysis, and Dashboards
* Update the `meltano permissions grant` command to fetch the existing permissions from the Snowflake server and only return sql commands for permissions not already assigned
* Add `--diff` option to the `meltano permissions grant` command to get a full diff with the permissions already assigned and new ones that must be assigned

### Fixes
* Entry model definition correctly defines `region_id`.
* Updated the Fundamentals documentation section regarding reports
* Fixed Files page for empty state of Dashboards and Reports
* Fixed Analyze page's left column to accurately preselect columns and aggregates after loading a report


## 0.8.0 - (2019-01-29)
---

### New
* Add tracking of anonymous `meltano cli` usage stats to Meltano's Google Analytics Account
* Add `project_config.yml` to all meltano projects to store concent for anonymous usage tracking and the project's UUID

### Changes
* Add `--no_usage_stats` option to `meltano init <project_name>` to allow users to opt-out from anonymous usage stats tracking
* Bundled Meltano models are now SQLite compatible.


## 0.7.0 - (2019-01-22)
---

### New
* Added basic authentication support for meltano ui.
* Meltano will now automatically source the .env
* Updated docs with `.m5o` authoring requirements and examples
* add support for timeframes in tables
* add basic analytics to understand usage
* add disabled UI for the lack of timeframes support in sqlite
* update Results vs. SQL UI focus based on a results response or query update respectively

### Changes
* Meltano will now discover components based on `https://meltano.com/discovery.yml`
* sample designs are now packaged with meltano

### Fixes
* Updated mobile menu to work as expected
* Updated tutorial docs with improved CLI commands and fixed the host setting to `localhost`


## 0.6.1 - (2019-01-15)
---

## 0.6.0 - (2019-01-15)
---

### New
* add new command `meltano add transform [name_of_dbt_transformation]`
* add transforms to the available plugins

### Changes
* Auto install missing plugins when `meltano elt` runs
* Terminology updates for simpler understanding

### Fixes
* Edit links on the bottom of doc pages are working now

### Breaks
* Updated docs tutorial bullet regarding inaccurate "Validate" button


## 0.5.0 - (2019-01-09)
---

### New
* ensure `meltano init <project-name>` runs on windows
* settings ui now provides sqlite-specific controls for sqlite dialect
* add `target-sqlite` to available loaders for meltano projects
* add new command `meltano add transformer [name_of_plugin]`
* add transformers (dbt) to the available plugins

### Changes
* extractors and loaders are arguments in the elt command instead of options
* `meltano www` is now `meltano ui`
* remove dbt installation from `meltano init`
* move everything dbt related under `transform/`
* update `meltano elt` to not run transforms by default
* update `meltano elt` to auto generate the job_id (job_id has been converted to an optional argument)

### Fixes
* left joins now work correctly in analyze.
* fixed broken sql toggles in analyze view
* fixed sql output based on sql toggles in analyze view


## 0.4.0 - (2019-01-03)
---

### New
* add Using Superset with Meltano documentation


## 0.3.3 - (2018-12-21)
---

## 0.3.2 - (2018-12-21)
---

## 0.3.1 - (2018-12-21)
---

### Changes
* add default models for 'tap-carbon-intensity'.
* Meltano Analyze is now part of the package.
* removes database dependency from Meltano Analyze and uses .ma files
* update the error message when using Meltano from outside a project - [!238](https://gitlab.com/meltano/meltano/merge_requests/238)


## 0.3.0 - (2018-12-18)
---

### New
* updated Settings view so each database connection can be independently disconnected
* add `meltano select` to manage what is extracted by a tap.

### Changes
* documentation site will utilize a new static site generation tool called VuePress

* meltano.com will be deployed from the meltano repo

### Fixes
* model dropdown now updates when updating database (no longer requires page refresh)
* prevent model duplication that previously occurred after subsequent "Update Database" clicks


## 0.2.2 - (2018-12-11)
---

### Changes

* documentation site will utilize a new static site generation tool called VuePress
* first iteration of joins (working on a small scale)


## 0.2.1 - (2018-12-06)
---

### Fixes
* resolve version conflict for `idna==2.7`
* fix the `discover` command in the docker images
* fix the `add` command in the docker images
* fix module not found for meltano.core.permissions.utils


## 0.2.0 - (2018-12-04)
---

### New
* add `meltano permissions grant` command for generating permission queries for Postgres and Snowflake - [!90](https://gitlab.com/meltano/meltano/merge_requests/90)
* add 'tap-stripe' to the discovery

### Changes
* demo with [carbon intensity](https://gitlab.com/meltano/tap-carbon-intensity), no API keys needed
* .ma file extension WIP as alternative to lkml

### Fixes
* fix order in Meltano Analyze


## 0.1.4 - (2018-11-27)

### Fixes
* add default values for the 'www' command - [!185](https://gitlab.com/meltano/meltano/merge_requests/185)
* add CHANGELOG.md
* fix a problem with autodiscovery on taps - [!180](https://gitlab.com/meltano/meltano/merge_requests/180)

### Changes
* move the 'api' extra package into the default package
* add 'tap-fastly' to the discovery

---

## 0.1.3

### Changes
* remove `setuptools>=40` dependency
* `meltano` CLI is now in the `meltano` package

## 0.1.2

### Fixes
* target output state is now saved asynchronously

## 0.1.1

### Changes
* initial release<|MERGE_RESOLUTION|>--- conflicted
+++ resolved
@@ -16,11 +16,8 @@
 ### Changes
 
 ### Fixes
-<<<<<<< HEAD
 * [#737](https://gitlab.com/meltano/meltano/issues/737) Fixed UI flash for connector settings when installation is complete but `configSettings` has yet to be set
-=======
 * [#751](https://gitlab.com/meltano/meltano/issues/751) Fixed the Orchestrations view by properly checking if Airflow is installed so the correct directions display to the user
->>>>>>> bc73446d
 
 ### Breaks
 
