# CHANGELOG

All notable changes to this project will be documented in this file.
This project adheres to [Semantic Versioning](http://semver.org/) and [Keep a Changelog](http://keepachangelog.com/).

## Unreleased

---

### New

### Changes

### Fixes

<<<<<<< HEAD
- [#1087](https://gitlab.com/meltano/meltano/issues/1087) Fix `meltano select` not seeding the database when run as the first command.

### Breaks
=======
- [#1085](https://gitlab.com/meltano/meltano/issues/1085) Fix Analyze model dropdown to properly reflect installed `models`
>>>>>>> 857cb6ab

### Breaks

## 0.44.1 - (2019-10-03)

---

### New

- [#51](https://gitlab.com/meltano/meltano-marketing/issues/51) Add Google Analytics tracking acknowledgment in the UI
- [#926](https://gitlab.com/meltano/meltano/issues/926) Add step-by-step intructions for using the DigitalOcean one-click installer
- [#1076](https://gitlab.com/meltano/meltano/issues/1076) Enable Log button in pipelines UI after route change or hard refresh if a matching log exists
- [#1067](https://gitlab.com/meltano/meltano/issues/1067) Add Model landing page and update Analyze main navigation to a dropdown displaying the various analysis CTAs associated with each model
- [#1080](https://gitlab.com/meltano/meltano/issues/1080) Add live chat support on Meltano.com website using Intercom.io

### Changes

- [#1069](https://gitlab.com/meltano/meltano/issues/1069) Meltano will now use the schedule's name to run incremental jobs
- [#926](https://gitlab.com/meltano/meltano/issues/926) Move manual DigitalOcean Droplet configuration instructions to advanced tutorials
- Collapse Installation docs into a single section

### Fixes

- [#1071](https://gitlab.com/meltano/meltano/issues/1071) Fix `rehydratePollers` so the UI reflects running jobs after a hard refresh or route change (this surfaced from the recent [!963](https://gitlab.com/meltano/meltano/merge_requests/963) change)
- [#1075](https://gitlab.com/meltano/meltano/issues/1075) Fix an issue where `meltano elt` would fail when a previous job was found

## 0.44.0 - (2019-09-30)

---

### New

- [#950](https://gitlab.com/meltano/meltano/issues/950) Removed the Analyze connection configuration: Meltano will now infer connections out of each loader configuration.
- [#1002](https://gitlab.com/meltano/meltano/issues/1002) Analyze UI now displays the Topic's (analysis model's) description text if applicable
- [#1032](https://gitlab.com/meltano/meltano/issues/1032) Add 'Model' and 'Notebook' to main navigation to communicate that Meltano plans to empower users with modeling and notebooking functionality
- [#949](https://gitlab.com/meltano/meltano/issues/949) Add "Log" button and dedicated sub-UI for tracking an ELT run's status more granularly

- [#932](https://gitlab.com/meltano/meltano/issues/932) Meltano can now be upgraded from the UI directly.

### Changes

- [#1045](https://gitlab.com/meltano/meltano/issues/1045) Make it clear that 'meltano add' is not hanging while installing plugins
- [#1000](https://gitlab.com/meltano/meltano/issues/1000) Update Getting Started guide with updated screenshots and content
- [#854](https://gitlab.com/meltano/meltano/issues/854) Charts now use pretty labels rather than the ID
- [#1011](https://gitlab.com/meltano/meltano/issues/1011) Removed "Catch-up Date" in favor of default "Start Date" of extractor
- [#578](https://gitlab.com/meltano/meltano/issues/578) Remove support for `tap-zuora`.
- [#1002](https://gitlab.com/meltano/meltano/issues/1002) Update `discovery.yml` with explicit `kind: password` metadata (we infer and set input types of `password` as a safeguard, but the explicit setting is preferred)
- [#1049](https://gitlab.com/meltano/meltano/issues/1049) Change default `target-sqlite` database name to `warehouse` to not conflict with system database
- [#949](https://gitlab.com/meltano/meltano/issues/949) Update the way Meltano handles logs for ELT runs: Every elt run is logged in `.meltano/run/logs/{job_id}/elt_{timestamp}.log`. That allows Meltano to keep logs for multiple, or even concurrent, elt runs with the same `job_id`.
- [#949](https://gitlab.com/meltano/meltano/issues/949) Update "Create Pipeline" redirect logic based on the previous route being 'transforms' (this is a UX win setting up the user with the sub-UI for the next logical step vs. requiring a manual "Create" click)
- [#1051](https://gitlab.com/meltano/meltano/issues/1051) Automatically set SQLALCHEMY_DATABASE_URI config to system database URI

### Fixes

- [#1004](https://gitlab.com/meltano/meltano/issues/1004) Fix error when deselecting last attribute in Analyze
- [#1048](https://gitlab.com/meltano/meltano/issues/1048) Fix various actions that should have been mutations and did minor code convention cleanup
- [#1063](https://gitlab.com/meltano/meltano/issues/1063) Fix the "Explore" button link in Dashboards to properly account for the `namespace`

### Breaks

- [#1051](https://gitlab.com/meltano/meltano/issues/1051) Remove MELTANO_BACKEND e.a. in favor of --uri CLI option and MELTANO_DATABASE_URI env var
- [#1052](https://gitlab.com/meltano/meltano/issues/1052) Move system database into `.meltano` directory to indicate it is owned by the app and not supposed to be messed with directly by users

## 0.43.0 - (2019-09-23)

---

### New

- [#1014](https://gitlab.com/meltano/meltano/issues/1014) Meltano now logs all output from each `meltano elt` run in a log file that uses the unique job*id of the run. It can be found in `.meltano/run/logs/elt*{job_id}.log`.
- [#1014](https://gitlab.com/meltano/meltano/issues/1014) Meltano now logs all output from each `meltano elt` run in a log file that uses the unique job*id of the run. It can be found in `.meltano/run/logs/elt*{job_id}.log`.
- [#1014](https://gitlab.com/meltano/meltano/issues/1014) Meltano now logs all output from each `meltano elt` run in a log file that uses the unique `job_id` of the run. It can be found in `.meltano/run/logs/elt*{job_id}.log`.
- [#955](https://gitlab.com/meltano/meltano/issues/955) Establish baseline for demo day and how they should be run

### Changes

- [#891](https://gitlab.com/meltano/meltano/issues/891) Contributors can run webapp from root directory

### Fixes

- [#1005](https://gitlab.com/meltano/meltano/issues/1005) Fix installed plugins endpoints listing identically named plugins of different types under wrong type

## 0.42.1 - (2019-09-19)

---

### Changes

- [#987](https://gitlab.com/meltano/meltano/issues/987) Update routing to match labels (verbs vs. nouns) in effort to subtly reinforce action taking vs. solely "thing" management
- [#960](https://gitlab.com/meltano/meltano/issues/960) Improve UX by instantly displaying extractor and loader configuration UIs based on "Install" or "Configure" interaction as opposed to the prior delay (side effect of async `addPlugin`)
- [#996](https://gitlab.com/meltano/meltano/issues/996) Update conditional UI analytics stats tracking at runtime vs. build-time by sourcing state from the same backend `send_anonymous_usage_stats` flag

### Fixes

- [#992](https://gitlab.com/meltano/meltano/issues/992) Fix missing GA scripts
- [#989](https://gitlab.com/meltano/meltano/issues/989) Fix UI/UX documentation regarding recent removal of `view-header`
- [#994](https://gitlab.com/meltano/meltano/issues/994) Fix stale Pipelines Count in main navigation Pipeline badge
- [#999](https://gitlab.com/meltano/meltano/issues/999) Update yarn dependencies to resolve peer dependency warning
- [#1008](https://gitlab.com/meltano/meltano/issues/1008) Fix error on "Create Pipeline Schedule" modal when no plugins have been installed
- [#1015](https://gitlab.com/meltano/meltano/issues/1008) Support SQLite database name with and without '.db' extension
- [#1007](https://gitlab.com/meltano/meltano/issues/1007) Fix pipeline with failed job not being regarded as having completed
- [#998](https://gitlab.com/meltano/meltano/issues/998) Update Analyze UI with conditional loading indicator to prevent query generation prior to connection dialects being loaded (this solution is still useful for when inference supercedes our current manual dialect selection solution)
- [#1009](https://gitlab.com/meltano/meltano/issues/1009) Fix default ConnectorSettings validation to account for `false` (unchecked) checkbox values

### Breaks

## 0.42.0 - (2019-09-16)

---

### New

- [#976](https://gitlab.com/meltano/meltano/issues/976) Route changes will update page title in the web app

### Changes

- [Marketing #48](https://gitlab.com/meltano/meltano-marketing/issues/48) Update newsletter subscription links to redirect to our new newsletter [hosted by Substack](https://meltano.substack.com)

### Fixes

- [#965](https://gitlab.com/meltano/meltano/issues/965) Fix a regression that prevented the Meltano UI to reach the Meltano API when using an external hostname.
- [#986](https://gitlab.com/meltano/meltano/issues/986) Fix an issue where the Orchestration page would not show Airflow even when it was installed.
- [#969](https://gitlab.com/meltano/meltano/issues/969) Fix an issue where the Meltano Analyze connection would not respect the `port` configuration.
- [#964](https://gitlab.com/meltano/meltano/issues/964) Fix copy button overlap issue with top navigation
- [#970](https://gitlab.com/meltano/meltano/issues/970) Fix Meltano's m5o parser and compiler to properly namespace and isolate the definitions of different custom and packaged Topics.

## 0.41.0 - (2019-09-09)

---

### New

- [#980](https://gitlab.com/meltano/meltano/issues/980) Add Cypress for e2e testing pipeline
- [#579](https://gitlab.com/meltano/meltano/issues/579) Add `meltano schedule list` to show a project's schedules
- [#942](https://gitlab.com/meltano/meltano/issues/942) Add progress bars on various routes to improve UX feedback
- [#779](https://gitlab.com/meltano/meltano/issues/779) Add various UI polish details regarding iconography use, preloading feedback, breadcrumbs, container styling, navigation, and sub-navigation

### Changes

- [#906](https://gitlab.com/meltano/meltano/issues/906) `meltano ui` will now run in `production` per default

- [#942](https://gitlab.com/meltano/meltano/issues/942) Update Analyze Connections UI to match configuration-as-modal pattern for UX consistency regarding configuration
- [#779](https://gitlab.com/meltano/meltano/issues/779) Update all "This feature is queued..." temporary UI buttons to link to the Meltano repo issues page with a contextual search term

## 0.40.0 - (2019-09-04)

---

### New

- [#927](https://gitlab.com/meltano/meltano/issues/927) Document how to manually set up a Meltano Droplet on DigitalOcean

- [#916](https://gitlab.com/meltano/meltano/issues/916) Add Transform step as first-class and adjacent step to Extract and Load
- [#916](https://gitlab.com/meltano/meltano/issues/916) Improve Create Pipeline Schedule default selection UX by leveraging "ELT recents" concept
- [#936](https://gitlab.com/meltano/meltano/issues/936) Add "Refresh Airflow" button in Orchestrate to bypass route change or full-page refresh when iframe doesn't initially inflate as expected (this will likely be automated once the root cause is determined)
- [#899](https://gitlab.com/meltano/meltano/issues/899) Add deep linking improvements to reports and dashboards to better facilitate sharing
- [#899](https://gitlab.com/meltano/meltano/issues/899) Add "Edit" and "Explore" buttons to each report instance displayed in a dashboard to enable editing said report and exploring a fresh and unselected analysis of the same model and design
- [!546](https://gitlab.com/meltano/meltano/merge_requests/546) Add new Advanced Tutorial on how to Load CSV files to Postgres

### Changes

- [#909](https://gitlab.com/meltano/meltano/issues/909) Default names will be generated for Reports and Dashboards
- [#892](https://gitlab.com/meltano/meltano/issues/892) Improve experience for parsing Snowflake URL for ID by showing processing step
- [#935](https://gitlab.com/meltano/meltano/issues/935) Update Entity Selection to be nested in the Extract step so each ELT step is consecutive
- [#886](https://gitlab.com/meltano/meltano/issues/886) Add validation for grouping settings as the next iteration of improved form validation for generated connector settings

### Fixes

- [#931](https://gitlab.com/meltano/meltano/issues/931) Fix Analyze Connections identifier mismatch resulting from recent linting refactor
- [#919](https://gitlab.com/meltano/meltano/issues/919) Fix Airflow iframe automatic UI refresh
- [#937](https://gitlab.com/meltano/meltano/issues/937) Fix Chart.vue prop type error

## 0.39.0 - (2019-08-26)

---

### New

- [#838](https://gitlab.com/meltano/meltano/issues/838) Add indicator for speed run plugins
- [#870](https://gitlab.com/meltano/meltano/issues/870) Add global footer component in docs
- [#871](https://gitlab.com/meltano/meltano/issues/871) Add contributing link in footer of docs
- [#908](https://gitlab.com/meltano/meltano/issues/908) Add auto installation for Airflow Orchestrator for improved UX
- [#912](https://gitlab.com/meltano/meltano/issues/912) Auto run the ELT of a saved Pipeline Schedule by default
- [#907](https://gitlab.com/meltano/meltano/issues/907) Add auto select of "All" for Entities Selection step and removed the performance warning (a future iteration will address the "Recommended" implementation and the display of a resulting performance warning when "All" is selected and "Recommended" ignored)
- [#799](https://gitlab.com/meltano/meltano/issues/799) Standardized code conventions on the frontend and updated related documentation (issues related to further linting enforcement will soon follow)

### Changes

- [#838](https://gitlab.com/meltano/meltano/issues/838) Speed run plugins prioritized to top of the list
- [#896](https://gitlab.com/meltano/meltano/issues/896) Add documentation for how to do patch releases
- [#910](https://gitlab.com/meltano/meltano/issues/910) Update linting rules to enforce better standards for the frontend code base
- [#885](https://gitlab.com/meltano/meltano/issues/885) Add docs for all extractors and loaders
- [#885](https://gitlab.com/meltano/meltano/issues/885) All plugin modal cards show docs text if they have docs
- [#733](https://gitlab.com/meltano/meltano/issues/733) Improve error feedback to be more specific when plugin installation errors occur

### Fixes

- [#923](https://gitlab.com/meltano/meltano/issues/923) Fix contributing release docs merge conflict issue

## 0.38.0 - (2019-08-21)

---

### New

- [#746](https://gitlab.com/meltano/meltano/issues/746) Add CTA to specific dashboard in "Add to Dashboard" sub-UI
- [#746](https://gitlab.com/meltano/meltano/issues/746) Add toast feedback on success, update, or error for schedules, reports, and dashboards
- [#814](https://gitlab.com/meltano/meltano/issues/814) Install Airflow via the Orchestration UI (we may do this in the background automatically in the future)

### Changes

- [#901](https://gitlab.com/meltano/meltano/issues/901) Update entities plugins to be alphabetically sorted for consistency with extractors ordering

### Fixes

- [#746](https://gitlab.com/meltano/meltano/issues/746) Prevent duplicate schedule, report, and dashboard creation if there is an existing item
- [#976](https://gitlab.com/meltano/meltano/issues/900) Fix fallback v976e Route changes will update page title in the web appfor Iso8601 dates/times
- [#903](https://gitlab.com/meltano/meltano/issues/903) Fix columns display issue for the base table in Analyze

### Breaks

## 0.37.2 - (2019-08-19)

---

### Fixes

- [#894](https://gitlab.com/meltano/meltano/issues/894) Fix issue with static asset paths

## 0.37.1 - (2019-08-19)

---

### Fixes

- [#894](https://gitlab.com/meltano/meltano/issues/894) Fix build issues with new Vue CLI 3 build process

## 0.37.0 - (2019-08-19)

---

### New

- [#763](https://gitlab.com/meltano/meltano/issues/763) Add inference to auto install related plugins after a user installs a specific extractor
- [#867](https://gitlab.com/meltano/meltano/issues/867) Add fallback values (if they aren't set in the `discovery.yml`) for `start date`, `start time`, and `end date` for all connectors so the user has potentially one less interaction to make per connector configuration

### Changes

- [#342](https://gitlab.com/meltano/meltano/issues/342) Swap UI app directory "webapp" and upgrade to Vue CLI 3
- [#882](https://gitlab.com/meltano/meltano/issues/882) Update navigation and subnavigation labels to verbs vs. nouns to inspire action and productivity when using the UI
- [#700](https://gitlab.com/meltano/meltano/issues/700) Update documentation to remove "\$" and trim spaces to make CLI command copy/paste easier
- [#878](https://gitlab.com/meltano/meltano/issues/878) Write a [tutorial to help users get started with PostgreSQL](http://www.meltano.com/docs/loaders.html#postgresql-database)
- [#883](https://gitlab.com/meltano/meltano/issues/883) Break Extractors and Loaders sections out in the docs
- [#889](https://gitlab.com/meltano/meltano/issues/889) Allow for githooks to lint on commit
- [#835](https://gitlab.com/meltano/meltano/issues/835) Pipeline name in Schedule creation will have an automatic default

### Fixes

- [#872](https://gitlab.com/meltano/meltano/issues/872) Updated `tap-marketo` and `tap-stripe` to leverage password input type while also improving the input type password fallback
- [#882](https://gitlab.com/meltano/meltano/issues/882) Fix recent minor regression regarding `Dashboard` routing
- [#858](https://gitlab.com/meltano/meltano/issues/858) Fix `job_state` bug so that ELT run status polling can properly resume as expected
- [#890](https://gitlab.com/meltano/meltano/issues/890) Fix implementation of default configuration setting to use less code

## 0.36.0 - (2019-08-12)

---

### New

- [#793](https://gitlab.com/meltano/meltano/issues/793) Add introduction module to Connector Settings to allow for helper text as far as signup and documentation links
- [#796](https://gitlab.com/meltano/meltano/issues/796) Add dropdown option to Connector Settings to allow for more defined UI interactions
- [#802](https://gitlab.com/meltano/meltano/issues/802) Add support for Query Filters over columns that are not selected
- [#855](https://gitlab.com/meltano/meltano/issues/855) Add empty state to Dashboards and cleaned up styling for consistency with Analyze's layout
- [#856](https://gitlab.com/meltano/meltano/issues/856) Add contextual information to the Analyze Connection UI to aid user understanding
- [#800](https://gitlab.com/meltano/meltano/issues/800) Add save success feedback for connectors, entities, and connections
- [#817](https://gitlab.com/meltano/meltano/issues/817) Add [Meltano explainer video](https://www.youtube.com/watch?v=2Glsf89WQ5w) to the front page of Meltano.com

### Changes

- [#794](https://gitlab.com/meltano/meltano/issues/794) Update Snowflake fields to have descriptions and utilize tooltip UI
- [#853](https://gitlab.com/meltano/meltano/issues/853) Improve UX for multi-attribute ordering (wider sub-UI for easier reading, clear drop target, and clearer drag animation for reenforcing sorting interaction)
- [#735](https://gitlab.com/meltano/meltano/issues/735) Update Entities UI to only display entity selection "Configure" CTAs for installed (vs. previously all) extractors
- [#548](https://gitlab.com/meltano/meltano/issues/548) Update Meltano mission, vision and path to v1 on [roadmap page](https://meltano.com/docs/roadmap.html) of Meltano.com
- [#824](https://gitlab.com/meltano/meltano/issues/824) Update `meltano select` to use the unique `tap_stream_id` instead of the `stream` property for filtering streams. This adds support for taps with multiple streams with the same name, like, for example, the ones produced by `tap-postgres` when tables with the same name are defined in different schemas.
- [#842](https://gitlab.com/meltano/meltano/issues/842) Collapse Deployment section in the docs to be under [Installation](https://meltano.com/docs/installation.html)

### Fixes

- [#855](https://gitlab.com/meltano/meltano/issues/855) Fix bug that duplicated a dashboard's `reportIds` that also prevented immediate UI feedback when reports were toggled (added or removed) from a dashboard via Analyze's "Add to Dashboard" dropdown
- [#851](https://gitlab.com/meltano/meltano/issues/851) Fix report saving and loading to work with filters and sortBy ordering
- [#852](https://gitlab.com/meltano/meltano/issues/852) Update Scheduling UI to have "Run" button at all times vs conditionally to empower users to run one-off ELT pipelines even if Airflow is installed
- [#852](https://gitlab.com/meltano/meltano/issues/852) Update Scheduling UI "Interval" column with CTA to install Airflow while communicating why via tooltip
- [#852](https://gitlab.com/meltano/meltano/issues/852) Fix initial Orchestration page hydration to properly reflect Airflow installation status
- [#831](https://gitlab.com/meltano/meltano/issues/831) Update `meltano elt` to exit with 1 and report dbt's exit code on an error message when dbt exits with a non-zero code.
- [#857](https://gitlab.com/meltano/meltano/issues/857) Update PluginDiscoveryService to use the cached `discovery.yml` when Meltano can not connect to `meltano.com` while trying to fetch a fresh version of the discovery file.
- [#850](https://gitlab.com/meltano/meltano/issues/850) Fix entities response so entities display as expected (as assumed this simple fix was due to our recent interceptor upgrade)
- [#800](https://gitlab.com/meltano/meltano/issues/800) Fix connector and connection settings to display saved settings by default while falling back and setting defaults if applicable

## 0.35.0 - (2019-08-05)

---

### New

- [!781](https://gitlab.com/meltano/meltano/merge_requests/781) Add new Advanced Tutorial on how to use tap-postgres with Meltano
- [#784](https://gitlab.com/meltano/meltano/issues/784) Add multiple attribute ordering with drag and drop ordering in the UI

### Changes

- [#784](https://gitlab.com/meltano/meltano/issues/784) As part of multiple attribute sorting and keeping the attributes and results sub-UIs in sync, we know autorun queries based on user interaction after the initial explicit "Run" button interaction

## 0.34.2 - (2019-08-01)

---

### Fixes

- [#821](https://gitlab.com/meltano/meltano/issues/821) Fix `meltano config` not properly loading settings defined in the `meltano.yml`
- [#841](https://gitlab.com/meltano/meltano/issues/841) Fix a problem when model names were mangled by the API

## 0.34.1 - (2019-07-30)

---

### Fixes

- [#834](https://gitlab.com/meltano/meltano/issues/834) Fixed a problem with the Meltano UI not having the proper API URL set

## 0.34.0 - (2019-07-29)

---

### New

- [#757](https://gitlab.com/meltano/meltano/issues/757) Update 'meltano permissions' to add support for GRANT ALL and FUTURE GRANTS on tables in schemas
- [#760](https://gitlab.com/meltano/meltano/issues/760) Update 'meltano permissions' to add support for granting permissions on VIEWs
- [#812](https://gitlab.com/meltano/meltano/issues/812) `meltano ui` will now stop stale Airflow workers when starting
- [#762](https://gitlab.com/meltano/meltano/issues/762) Added run ELT via the UI (manages multiple and simultaneous runs)
- [#232](https://gitlab.com/meltano/meltano/issues/232) Meltano now bundles Alembic migrations to support graceful database upgrades

### Changes

- [#828](https://gitlab.com/meltano/meltano/issues/828) Docker installation instructions have been dogfooded, clarified, and moved to Installation section
- [#944](https://gitlab.com/meltano/meltano/issues/944) Update the Transform step's default to "Skip"

### Fixes

- [#807](https://gitlab.com/meltano/meltano/issues/807) Fix filter input validation when editing saved filters
- [#822](https://gitlab.com/meltano/meltano/issues/822) Fix pipeline schedule naming via slugify to align with Airflow DAG naming requirements
- [#820](https://gitlab.com/meltano/meltano/issues/820) Fix `meltano select` not properly connecting to the system database
- [#787](https://gitlab.com/meltano/meltano/issues/787) Fix results sorting to support join tables
- [#832](https://gitlab.com/meltano/meltano/issues/832) Fix schedule creation endpoint to return properly typed response (this became an issue as a result of our recent case conversion interceptor)
- [#819](https://gitlab.com/meltano/meltano/issues/819) Running the Meltano UI using gunicorn will properly update the system database

## 0.33.0 - (2019-07-22)

---

### New

- [#788](https://gitlab.com/meltano/meltano/issues/788) Reydrate filters in Analyze UI after loading a saved report containing filters

### Changes

- [#804](https://gitlab.com/meltano/meltano/issues/804) Connection set in the Design view are now persistent by Design

### Fixes

- [#788](https://gitlab.com/meltano/meltano/issues/788) Properly reset the default state of the Analyze UI so stale results aren't displayed during a new analysis
- [!806](https://gitlab.com/meltano/meltano/merge_requests/806) Fix filters editing to prevent input for `is_null` and `is_not_null` while also ensuring edits to existing filter expressions types adhere to the same preventitive input.
- [#582](https://gitlab.com/meltano/meltano/issues/582) Remove the `export` statements in the default `.env` initialized by `meltano init`.
- [#816](https://gitlab.com/meltano/meltano/issues/816) Fix `meltano install` failing when connections where specified in the `meltano.yml`
- [#786](https://gitlab.com/meltano/meltano/issues/786) Fixed an issue with the SQL engine would mixup table names with join/design names
- [#808](https://gitlab.com/meltano/meltano/issues/808) Fix filter aggregate value with enforced number via `getQueryPayloadFromDesign()` as `input type="number"` only informs input keyboards on mobile, and does not enforce the Number type as expected

## 0.32.2 - (2019-07-16)

---

### New

- [#759](https://gitlab.com/meltano/meltano/issues/759) Added filtering functionality to the Analyze UI while additionally cleaning it up from a UI/UX lens

## 0.32.1 - (2019-07-15)

---

### Fixes

- [#792](https://gitlab.com/meltano/meltano/issues/792) Fix an error when trying to schedule an extractor that didn't expose a `start_date`.

## 0.32.0 - (2019-07-15)

---

### New

- [!718](https://gitlab.com/meltano/meltano/merge_requests/718) Add support for filters (WHERE and HAVING clauses) to MeltanoQuery and Meltano's SQL generation engine
- [#748](https://gitlab.com/meltano/meltano/issues/748) Added the `Connections` plugin to move the Analyze connection settings to the system database
- [#748](https://gitlab.com/meltano/meltano/issues/748) Added the `meltano config` command to manipulate a plugin's configuration

### Fixes

[!726](https://gitlab.com/meltano/meltano/merge_requests/726) Fixed InputDateIso8601's default value to align with HTML's expected empty string default

## 0.31.0 - (2019-07-08)

---

### New

- [#766](https://gitlab.com/meltano/meltano/issues/766) Add Codeowners file so that the "approvers" section on MRs is more useful for contributors
- [#750](https://gitlab.com/meltano/meltano/issues/750) Various UX updates (mostly tooltips) to make the configuration UI for scheduling orchestration easier to understand
- [#739](https://gitlab.com/meltano/meltano/issues/739) Updated `discovery.yml` for better consistency of UI order within each connector's settings (authentication -> contextual -> start/end dates). Improved various settings' `kind`, `label`, and `description`. Added a `documentation` prop to provide a documentation link for involved settings (temp until we have better first class support for more complex setting types)

### Fixes

- [#737](https://gitlab.com/meltano/meltano/issues/737) Fixed UI flash for connector settings when installation is complete but `configSettings` has yet to be set
- [#751](https://gitlab.com/meltano/meltano/issues/751) Fixed the Orchestrations view by properly checking if Airflow is installed so the correct directions display to the user

## 0.30.0 - (2019-07-01)

---

### New

- [#736](https://gitlab.com/meltano/meltano/issues/736) Add "Cancel", "Next", and a message to the entities UI when an extractor doesn't support discovery and thus entity selection
- [#730](https://gitlab.com/meltano/meltano/issues/730) Updated Analyze Models page UI with improved content organization so it is easier to use
- [#710](https://gitlab.com/meltano/meltano/issues/710) Updated connector (extractor and loader) settings with specific control type (text, password, email, boolean, and date) per setting, added form validation, and added an inference by default for password and token fields as a protective measure
- [#719](https://gitlab.com/meltano/meltano/issues/719) Added InputDateIso8601.vue component to standardize date inputs in the UI while ensuring the model data remains in Iso8601 format on the frontend.
- [#643](https://gitlab.com/meltano/meltano/issues/643) Updated `minimallyValidated` computeds so that new users are intentionally funneled through the pipelines ELT setup UI (previously they could skip past required steps)
- [#752](https://gitlab.com/meltano/meltano/issues/752) Fix the schedule having no start_date when the extractor didn't expose a `start_date` setting

### Fixes

- [!703](https://gitlab.com/meltano/meltano/merge_requests/703) Fix `ScheduleService` instantiation due to signature refactor

## 0.29.0 - (2019-06-24)

---

### New

- [#724](https://gitlab.com/meltano/meltano/issues/724) Add the `model-gitlab-ultimate` plugin to Meltano. It includes .m5o files for analyzing data available for Gitlab Ultimate or Gitlab.com Gold accounts (e.g. Epics, Epic Issues, etc) fetched using the Gitlab API. Repository used: https://gitlab.com/meltano/model-gitlab-ultimate
- [#723](https://gitlab.com/meltano/meltano/issues/723) Add proper signage and dedicated sub-navigation area in views/pages. Standardized the view -> sub-view markup relationships for consistent layout. Directory refactoring for improved organization.
- [#612](https://gitlab.com/meltano/meltano/issues/612) Move the plugins' configuration to the database, enabling configuration from the UI

### Changes

- [#636](https://gitlab.com/meltano/meltano/issues/636) Refactored connector logo related logic into a ConnectorLogo component for code cleanliness, reusability, and standardization
- [#728](https://gitlab.com/meltano/meltano/issues/728) Change error notification button link to open the bugs issue template

### Fixes

- [#718](https://gitlab.com/meltano/meltano/issues/718) Fix dynamically disabled transforms always running. Transforms can now be dynamically disabled inside a dbt package and Meltano will respect that. It will also respect you and your time.
- [#684](https://gitlab.com/meltano/meltano/issues/684) Enables WAL on SQLite to handle concurrent processes gracefully
- [#732](https://gitlab.com/meltano/meltano/issues/732) Fix plugin installation progress bar that wasn't updating upon installation completion

## 0.28.0 - (2019-06-17)

---

### New

- [!683](https://gitlab.com/meltano/meltano/issues/683) Add `--start-date` to `meltano schedule` to give the control over the catch up logic to the users
- [#651](https://gitlab.com/meltano/meltano/issues/651) Added model installation in the Analyze UI to bypass an otherwise "back to the CLI step"
- [#676](https://gitlab.com/meltano/meltano/issues/676) Add pipeline schedule UI for viewing and saving pipeline schedules for downstream use by Airflow/Orchestration

### Changes

- [#708](https://gitlab.com/meltano/meltano/issues/708) Enable `tap-gitlab` to run using Gitlab Ultimate and Gitlab.com Gold accounts and extract Epics and Epic Issues.
- [#711](https://gitlab.com/meltano/meltano/issues/711) Add new call to action for submitting an issue on docs site
- [#717](https://gitlab.com/meltano/meltano/issues/717) Enable `dbt-tap-gitlab` to run using Gitlab Ultimate and Gitlab.com Gold accounts and generate transformed tables that depend on Epics and Epic Issues.

### Fixes

- [#716](https://gitlab.com/meltano/meltano/issues/716) Fix entities UI so only installed extractors can edit selections
- [#715](https://gitlab.com/meltano/meltano/issues/715) Remove reimport of Bulma in `/orchestration` route to fix borked styling

## 0.27.0 - (2019-06-10)

---

### New

- [!640](https://gitlab.com/meltano/meltano/merge_requests/640) Google Analytics logo addition for recent tap-google-analytics Extractor addition
- [#671](https://gitlab.com/meltano/meltano/issues/671) Add the `tap-google-analytics` transform to Meltano. It is using the dbt package defined in https://gitlab.com/meltano/dbt-tap-google-analytics
- [#672](https://gitlab.com/meltano/meltano/issues/672) Add the `model-google-analytics` plugin to Meltano. It includes .m5o files for analyzing data fetched from the Google Analytics Reporting API. Repository used: https://gitlab.com/meltano/model-google-analytics
- [#687](https://gitlab.com/meltano/meltano/issues/687) Implemented a killswitch to prevent undefined behaviors when a Meltano project is not compatible with the installed `meltano` version

### Fixes

- [#661](https://gitlab.com/meltano/meltano/issues/661) Fixed empty UI for extractors that lack configuration settings by providing feedback message with actionable next steps
- [#663](https://gitlab.com/meltano/meltano/issues/663) Fixed Airflow error when advancing to Orchestration step after installing and saving a Loader configuration
- [#254](https://gitlab.com/meltano/meltano/issues/254) Fixed `meltano init` not working on terminal with cp1252 encoding
- [#254](https://gitlab.com/meltano/meltano/issues/254) Fixed `meltano add/install` crashing on Windows
- [#664](https://gitlab.com/meltano/meltano/issues/664) Minor CSS fix ensuring Airflow UI height is usable (side-effect of recent reparenting)
- [#679](https://gitlab.com/meltano/meltano/issues/679) Fix an issue with `meltano select` emitting duplicate properties when the property used the `anyOf` type
- [#650](https://gitlab.com/meltano/meltano/issues/650) Add `MELTANO_DISABLE_TRACKING` environment variable to disable all tracking
- [#670](https://gitlab.com/meltano/meltano/issues/670) Update tests to not send tracking events

## 0.26.0 - (2019-06-03)

---

### New

- [#603](https://gitlab.com/meltano/meltano/issues/603) `meltano select` now supports raw JSON Schema as a valid Catalog
- [#537](https://gitlab.com/meltano/meltano/issues/537) Add Extractor for Google Analytics (`tap-google-analytics`) to Meltano. It uses the tap defined in https://gitlab.com/meltano/tap-google-analytics/

### Changes

- [#621](https://gitlab.com/meltano/meltano/issues/621) Added new tutorial for tap-gitlab
- [#657](https://gitlab.com/meltano/meltano/issues/657) Update Analyze page to have single purpose views

### Fixes

- [#645](https://gitlab.com/meltano/meltano/issues/645) Fixed confusion around Loader Settings and Analytics DB Connector Settings
- [#580](https://gitlab.com/meltano/meltano/issues/580) Fixed `project_compiler` so the Analyze page can properly display custom topics
- [#658](https://gitlab.com/meltano/meltano/issues/658) Fixed the Analyze page when no models are present
- [#603](https://gitlab.com/meltano/meltano/issues/603) Fix an issue where `meltano select` would incorrectly report properties as excluded
- [#603](https://gitlab.com/meltano/meltano/issues/603) Fix an issue where `meltano select` incorrectly flatten nested properties
- [#553](https://gitlab.com/meltano/meltano/issues/553) Fix an issue where running `meltano select --list` for the first time would incorrectly report properties

### Break

## 0.25.0 - (2019-05-28)

---

### New

- [#586](https://gitlab.com/meltano/meltano/issues/586) `meltano ui` now automatically start Airflow if installed; Airflow UI available at `Orchestration`.
- [#592](https://gitlab.com/meltano/meltano/issues/592) Added baseline UX feedback via toast for uncaught API response errors with a link to "Submit Bug"
- [#642](https://gitlab.com/meltano/meltano/issues/642) Improved UX during extractor plugin installation so settings can be configured _during_ installation as opposed to waiting for the (typically lengthy) install to complete
- [!647](https://gitlab.com/meltano/meltano/merge_requests/647) Added preloader for occasional lengthy extractor loading and added feedback for lengthy entities loading
- [#645](https://gitlab.com/meltano/meltano/issues/645) Added an Analyze landing page to facilitate future sub-UIs including the Analyze database settings; Added proper Loader Settings UI.

### Fixes

- [#645](https://gitlab.com/meltano/meltano/issues/645) Fixed confusion around Loader Settings and Analyze database settings

## 0.24.0 - (2019-05-06)

---

### New

- [#622](https://gitlab.com/meltano/meltano/issues/622) Added ELT flow UI Routes & Deep Linking to advance user through next steps after each step's save condition vs. requiring them to manually click the next step to advance
- [#598](https://gitlab.com/meltano/meltano/issues/598) Updated color and greyscale use in the context of navigation and interactive elements to better communicate UI hierarchy
- [#607](https://gitlab.com/meltano/meltano/issues/607) Add "All/Default/Custom" button bar UI for improved entities selection UX
- [#32](https://gitlab.com/meltano/meltano-marketing/issues/32) Integrate Algolia Search for docs
- [#590](https://gitlab.com/meltano/meltano/issues/590) Add documentation for deploying Meltano in ECS
- [#628](https://gitlab.com/meltano/meltano/issues/628) Add documentation for tap-mongodb
- [!605](https://gitlab.com/meltano/meltano/merge_requests/605) Added tooltips for areas of UI that are WIP for better communication of a feature's status

### Changes

- [375](https://gitlab.com/meltano/meltano/issues/375) Meltano can now run on any host/port

### Fixes

- [#595](https://gitlab.com/meltano/meltano/issues/595) Fix `meltano invoke` not working properly with `dbt`
- [#606](https://gitlab.com/meltano/meltano/issues/606) Fix `SingerRunner.bookmark_state()` to properly handle and store the state output from Targets as defined in the Singer.io Spec.

## 0.23.0 - (2019-04-29)

---

### New

- [#32](https://gitlab.com/meltano/meltano-marketing/issues/32) Integrate Algolia Search for docs

### Changes

- [#522](https://gitlab.com/meltano/meltano/issues/522) Update Carbon tutorial with new instructions and screenshots

## 0.22.0 - (2019-04-24)

---

### New

- [#477](https://gitlab.com/meltano/meltano/issues/477) Add ability for users to sign up for email newsletters
- [!580](https://gitlab.com/meltano/meltano/merge_requests/580) Add sorting to plugins for improved UX, both UI via extractors/loaders/etc. and `meltano discover all` benefit from sorted results
- [!528](https://gitlab.com/meltano/meltano/issues/528) Add documentation for RBAC alpha feature and environment variables

### Changes

- [#588](https://gitlab.com/meltano/meltano/issues/588) Updated core navigation and depth hierarchy styling to facilitate main user flow and improved information architecture
- [#591](https://gitlab.com/meltano/meltano/issues/591) Revert #484: remove `meltano ui` being run outside a Meltano project.
- [#584](https://gitlab.com/meltano/meltano/issues/584) Initial v1 for enabling user to setup ELT linearly through the UI via a guided sequence of steps

### Fixes

- [#600](https://gitlab.com/meltano/meltano/issues/600) Fix a bug with meltano select when the extractor would output an invalid schema
- [#597](https://gitlab.com/meltano/meltano/issues/597) Automatically open the browser when `meltano ui` is run

## 0.21.0 - (2019-04-23)

---

### New

- [#477](https://gitlab.com/meltano/meltano/issues/477) Add ability for users to sign up for email newsletters

### Changes

- [#591](https://gitlab.com/meltano/meltano/issues/591) Revert #484: remove `meltano ui` being run outside a Meltano project.

## 0.20.0 - (2019-04-15)

---

### New

- Add documentation on custom transformations and models. Link to Tutorial: https://www.meltano.com/docs/tutorial.html#advanced-adding-custom-transformations-and-models

## 0.19.1 - (2019-04-10)

---

### New

- [#539](https://gitlab.com/meltano/meltano/issues/539) Add Tutorial for "Using Jupyter Notebooks" with Meltano
- [#534](https://gitlab.com/meltano/meltano/issues/534) Add UI entity selection for a given extractor
- [#520](https://gitlab.com/meltano/meltano/issues/520) Add v1 UI for extractor connector settings
- [#486](https://gitlab.com/meltano/meltano/issues/486) Add the `model-gitlab` plugin to Meltano. It includes .m5o files for analyzing data fetched using the Gitlab API. Repository used: https://gitlab.com/meltano/model-gitlab
- [#500](https://gitlab.com/meltano/meltano/issues/500) Add the `model-stripe` plugin to Meltano. It includes .m5o files for analyzing data fetched using the Stripe API. Repository used: https://gitlab.com/meltano/model-stripe
- [#440](https://gitlab.com/meltano/meltano/issues/440) Add the `model-zuora` plugin to Meltano. It includes .m5o files for analyzing data fetched using the Zuora API. Repository used: https://gitlab.com/meltano/model-zuora
- [#541](https://gitlab.com/meltano/meltano/issues/541) Add a 404 page for missing routes on the web app

### Fixes

- [#576](https://gitlab.com/meltano/meltano/issues/576) Fix switching between designs now works
- [#555](https://gitlab.com/meltano/meltano/issues/555) Fix `meltano discover` improperly displaying plugins
- [#530](https://gitlab.com/meltano/meltano/issues/530) Fix query generation for star schemas
- [#575](https://gitlab.com/meltano/meltano/issues/575) Move Airflow configuration to .meltano/run/airflow
- [#571](https://gitlab.com/meltano/meltano/issues/571) Fix various routing and API endpoint issues related to recent `projects` addition

## 0.19.0 - (2019-04-08)

---

### New

- [#513](https://gitlab.com/meltano/meltano/issues/513) Added initial e2e tests for the UI
- [#431](https://gitlab.com/meltano/meltano/issues/431) Add the `tap-zendesk` transform to Meltano. It is using the dbt package defined in https://gitlab.com/meltano/dbt-tap-zendesk
- [484](https://gitlab.com/meltano/meltano/issues/484) Updated `meltano ui` to automatically launch the UI, and projects from the UI (previously only an option in the CLI)
- [#327](https://gitlab.com/meltano/meltano/issues/327) Add `meltano add --custom` switch to enable integration of custom plugins
- [#540](https://gitlab.com/meltano/meltano/issues/540) Add CHANGELOG link in intro section of the docs
- [#431](https://gitlab.com/meltano/meltano/issues/431) Add the `model-zendesk` plugin to Meltano. It includes .m5o files for analyzing data fetched using the Zendesk API. Repository used: https://gitlab.com/meltano/model-zendesk
- [!544](https://gitlab.com/meltano/meltano/merge_requests/544) Add support for extracting data from CSV files by adding [tap-csv](https://gitlab.com/meltano/tap-csv) to Meltano
- [#514](https://gitlab.com/meltano/meltano/issues/514) Add 'airflow' orchestrators plugin to enable scheduling
- Add the `tap-zuora` transform to Meltano. It is using the dbt package defined in https://gitlab.com/meltano/dbt-tap-zuora

### Changes

- [#455](https://gitlab.com/meltano/meltano/issues/455) Add documentation about `target-snowflake`

### Fixes

- [#507](https://gitlab.com/meltano/meltano/issues/507) Ensure design name and table name don't need to match so multiple designs can leverage a single base table
- [#551](https://gitlab.com/meltano/meltano/issues/551) Fix HDA queries generated when an attribute is used both as a column and as an aggregate.
- [#559](https://gitlab.com/meltano/meltano/issues/559) Add support for running custom transforms for taps without default dbt transforms.

## 0.18.0 - (2019-04-02)

---

### New

- [#432](https://gitlab.com/meltano/meltano/issues/432) Add the `tap-zuora` transform to Meltano. It is using the dbt package defined in https://gitlab.com/meltano/dbt-tap-zuora

### Changes

- Remove Snowflake references from advanced tutorial.
- [#2 dbt-tap-zuora](https://gitlab.com/meltano/dbt-tap-zuora/issues/2) Remove custom SFDC related attributes from Zuora Account and Subscription Models
- Update [Contributing - Code Style](https://meltano.com/docs/contributing.html#code-style) documentation to including **pycache** troubleshooting

### Fixes

- [#529](https://gitlab.com/meltano/meltano/issues/529) Resolve "SFDC Tutorial - ELT Fails due to invalid schema.yml" by [#4 dbt-tap-salesforce](https://gitlab.com/meltano/dbt-tap-salesforce/issues/4) removing the schema.yml files from the dbt models for tap-salesforce.
- [#502](https://gitlab.com/meltano/meltano/issues/502) Fix the situation where an m5o has no joins, the design still will work.

## 0.17.0 - (2019-03-25)

---

### New

- [#485](https://gitlab.com/meltano/meltano/issues/485) Added various UI unit tests to the Analyze page
- [#370](https://gitlab.com/meltano/meltano/issues/370) Enabled authorization using role-based access control for Designs and Reports

### Changes

- [#283](https://gitlab.com/meltano/meltano/issues/283) Silence pip's output when there is not error
- [#468](https://gitlab.com/meltano/meltano/issues/468) Added reminder in docs regarding the need for `source venv/bin/activate` in various situations and added minor copy updates

### Fixes

- [#433](https://gitlab.com/meltano/meltano/issues/433) Add the `sandbox` configuration to `tap-zuora`.
- [#501](https://gitlab.com/meltano/meltano/issues/501) Fix `meltano ui` crashing when the OS ran out of file watcher.
- [#510](https://gitlab.com/meltano/meltano/issues/510) Fix an issue when finding the current Meltano project in a multi-threaded environment.
- [#494](https://gitlab.com/meltano/meltano/issues/494) Improved documentation around tutorials and Meltano requirements
- [#492](https://gitlab.com/meltano/meltano/issues/492) A few small contextual additions to help streamline the release process
- [#503](https://gitlab.com/meltano/meltano/issues/503) Fix a frontend sorting issue so the backend can properly generate an up-to-date query

## 0.16.0 - (2019-03-18)

---

### New

- Add support for extracting data from Gitlab through the updated tap-gitlab (https://gitlab.com/meltano/tap-gitlab)
- Add the `tap-gitlab` transform to Meltano. It is using the dbt package defined in https://gitlab.com/meltano/dbt-tap-gitlab
- Add "Copy to Clipboard" functionality to code block snippets in the documentation
- Add the `tap-stripe` transform to Meltano. It is using the dbt package defined in https://gitlab.com/meltano/dbt-tap-stripe
- Add new command `meltano add model [name_of_model]`
- Add models to the available plugins

### Changes

- Various documentation [installation and tutorial improvements](https://gitlab.com/meltano/meltano/issues/467#note_149858308)
- Added troubleshooting button to help users add context to a pre-filled bug issue

### Fixes

- Fix the API database being mislocated
- Replaced the stale Meltano UI example image in the Carbon Emissions tutorial
- 473: Fix the docker image (meltano/meltano) from failing to expose the API

## 0.15.1 - (2019-03-12)

---

### Fixes

- locks down dependencies for issues with sqlalchemy snowflake connector

## 0.15.0 - (2019-03-11)

---

### New

- Add Salesforce Tutorial to the docs
- Add documentation for the permissions command
- Add tracking for the `meltano ui` command

### Fixes

- Updated analytics to properly recognize SPA route changes as pageview changes

## 0.14.0 - (2019-03-04)

---

### New

- Update stages table style in docs
- Add custom transforms and models tutorial to the docs

### Changes

- Add api/v1 to every route
- Update DbtService to always include the my_meltano_project model when transform runs

### Fixes

- Resolved duplicate display issue of Dashboards and Reports on the Files page
- Removed legacy `carbon.dashboard.m5o` (regression from merge)
- Updated dashboards and reports to use UI-friendly name vs slugified name
- Fix minor clipped display issue of right panel on `/settings/database`
- Fix minor display spacing in left panel of Settings
- Fix dashboard page to properly display a previously active dashboard's updated reports
- Fix pre-selected selections for join aggregates when loading a report
- Fix charts to display multiple aggregates (v1)
- Fix 404 errors when refreshing the frontend
- Fix a regression where the Topics would not be shown in the Files page

## 0.13.0 - (2019-02-25)

---

### New

- Add the `tap-salesforce` transform to Meltano. It is using the dbt package defined in https://gitlab.com/meltano/dbt-tap-salesforce
- Add m5o model and tables for tap-salesforce
- Updated the deep-link icon (for Dashboards/Reports on the Files page)

### Changes

- Polished the RBAC view, making it clearer the feature is experimental.
- Rename "Models" to "Topics"
- Use the current connection's schema when generating queries at run time for Postgres Connections.
- Add support for multiple Aggregates over the same attribute when generating HDA queries.

## 0.12.0 - (2019-02-21)

---

### New

- UI cleanup across routes (Analyze focus) and baseline polish to mitigate "that looks off comments"
- Update installation and contributing docs
- Meltano implement role-based access control - [!368](https://gitlab.com/meltano/meltano/merge_requests/368)
- Add version CLI commands for checking current Meltano version
- Add deep linking to dashboards
- Add deep linking to reports

### Fixes

- Fixed a problem when environment variables where used as default values for the CLI - [!390](https://gitlab.com/meltano/meltano/merge_requests/390)
- Fixed dashboards initial load issue due to legacy (and empty) `carbon.dashboard.m5o` file
- New standardized approach for `.m5o` id generation (will need to remove any dashboard.m5o and report.m5o)

## 0.11.0 - (2019-02-19)

---

### New

- Update installation and contributing docs
- Add support for generating Hyper Dimensional Aggregates (HDA)
- Add internal Meltano classes for representing and managing Designs, Table, Column, Aggregate, Definitions, and Query definitions

### Changes

- Move core functionality out of `api/controllers` to `/core/m5o` (for m5o and m5oc management) and `/core/sql` (for anything related to sql generation)

### Fixes

- Fixed a problem when environment variables where used as default values for the CLI - [!390](https://gitlab.com/meltano/meltano/merge_requests/390)

## 0.10.0 - (2019-02-12)

---

### New

- Add gunicorn support for Meltano UI as a WSGI application - [!377](https://gitlab.com/meltano/meltano/merge_requests/377)
- Meltano will now generate the minimal joins when building SQL queries - [!382](https://gitlab.com/meltano/meltano/merge_requests/382)

### Changes

- Add analytics to authentication page
- Meltano will now use SQLite for the job log. See https://meltano.com/docs/architecture.html#job-logging for more details.
- Removed manual `source .env` step in favor of it running automatically

### Fixes

- Meltano will correctly source the `.env`
- fixed charts to render as previously they were blank
- Fixed Analyze button groupd CSS to align as a single row

### Breaks

- Meltano will now use SQLite for the job log. See https://meltano.com/docs/architecture.html#job-logging for more details.
- URL routing updates ('/model' to '/files', removed currently unused '/extract', '/load', '/transform' and '/project/new')

## 0.9.0 - (2019-02-05)

---

### New

- add ability to save reports
- add ability to update an active report during analysis
- add ability to load reports
- add dashboards page and related add/remove report functionality

### Changes

- Generate default `Meltano UI` connection for the `meltano.db` SQLite DB when a new project is created with `meltano init`
- updated main navigation to Files, Analysis, and Dashboards
- Update the `meltano permissions grant` command to fetch the existing permissions from the Snowflake server and only return sql commands for permissions not already assigned
- Add `--diff` option to the `meltano permissions grant` command to get a full diff with the permissions already assigned and new ones that must be assigned

### Fixes

- Entry model definition correctly defines `region_id`.
- Updated the Fundamentals documentation section regarding reports
- Fixed Files page for empty state of Dashboards and Reports
- Fixed Analyze page's left column to accurately preselect columns and aggregates after loading a report

## 0.8.0 - (2019-01-29)

---

### New

- Add tracking of anonymous `meltano cli` usage stats to Meltano's Google Analytics Account
- Add `project_config.yml` to all meltano projects to store concent for anonymous usage tracking and the project's UUID

### Changes

- Add `--no_usage_stats` option to `meltano init <project_name>` to allow users to opt-out from anonymous usage stats tracking
- Bundled Meltano models are now SQLite compatible.

## 0.7.0 - (2019-01-22)

---

### New

- Added basic authentication support for meltano ui.
- Meltano will now automatically source the .env
- Updated docs with `.m5o` authoring requirements and examples
- add support for timeframes in tables
- add basic analytics to understand usage
- add disabled UI for the lack of timeframes support in sqlite
- update Results vs. SQL UI focus based on a results response or query update respectively

### Changes

- Meltano will now discover components based on `https://meltano.com/discovery.yml`
- sample designs are now packaged with meltano

### Fixes

- Updated mobile menu to work as expected
- Updated tutorial docs with improved CLI commands and fixed the host setting to `localhost`

## 0.6.1 - (2019-01-15)

---

## 0.6.0 - (2019-01-15)

---

### New

- add new command `meltano add transform [name_of_dbt_transformation]`
- add transforms to the available plugins

### Changes

- Auto install missing plugins when `meltano elt` runs
- Terminology updates for simpler understanding

### Fixes

- Edit links on the bottom of doc pages are working now

### Breaks

- Updated docs tutorial bullet regarding inaccurate "Validate" button

## 0.5.0 - (2019-01-09)

---

### New

- ensure `meltano init <project-name>` runs on windows
- settings ui now provides sqlite-specific controls for sqlite dialect
- add `target-sqlite` to available loaders for meltano projects
- add new command `meltano add transformer [name_of_plugin]`
- add transformers (dbt) to the available plugins

### Changes

- extractors and loaders are arguments in the elt command instead of options
- `meltano www` is now `meltano ui`
- remove dbt installation from `meltano init`
- move everything dbt related under `transform/`
- update `meltano elt` to not run transforms by default
- update `meltano elt` to auto generate the job_id (job_id has been converted to an optional argument)

### Fixes

- left joins now work correctly in analyze.
- fixed broken sql toggles in analyze view
- fixed sql output based on sql toggles in analyze view

## 0.4.0 - (2019-01-03)

---

### New

- add Using Superset with Meltano documentation

## 0.3.3 - (2018-12-21)

---

## 0.3.2 - (2018-12-21)

---

## 0.3.1 - (2018-12-21)

---

### Changes

- add default models for 'tap-carbon-intensity'.
- Meltano Analyze is now part of the package.
- removes database dependency from Meltano Analyze and uses .ma files
- update the error message when using Meltano from outside a project - [!238](https://gitlab.com/meltano/meltano/merge_requests/238)

## 0.3.0 - (2018-12-18)

---

### New

- updated Settings view so each database connection can be independently disconnected
- add `meltano select` to manage what is extracted by a tap.

### Changes

- documentation site will utilize a new static site generation tool called VuePress

- meltano.com will be deployed from the meltano repo

### Fixes

- model dropdown now updates when updating database (no longer requires page refresh)
- prevent model duplication that previously occurred after subsequent "Update Database" clicks

## 0.2.2 - (2018-12-11)

---

### Changes

- documentation site will utilize a new static site generation tool called VuePress
- first iteration of joins (working on a small scale)

## 0.2.1 - (2018-12-06)

---

### Fixes

- resolve version conflict for `idna==2.7`
- fix the `discover` command in the docker images
- fix the `add` command in the docker images
- fix module not found for meltano.core.permissions.utils

## 0.2.0 - (2018-12-04)

---

### New

- add `meltano permissions grant` command for generating permission queries for Postgres and Snowflake - [!90](https://gitlab.com/meltano/meltano/merge_requests/90)
- add 'tap-stripe' to the discovery

### Changes

- demo with [carbon intensity](https://gitlab.com/meltano/tap-carbon-intensity), no API keys needed
- .ma file extension WIP as alternative to lkml

### Fixes

- fix order in Meltano Analyze

## 0.1.4 - (2018-11-27)

### Fixes

- add default values for the 'www' command - [!185](https://gitlab.com/meltano/meltano/merge_requests/185)
- add CHANGELOG.md
- fix a problem with autodiscovery on taps - [!180](https://gitlab.com/meltano/meltano/merge_requests/180)

### Changes

- move the 'api' extra package into the default package
- add 'tap-fastly' to the discovery

---

## 0.1.3

### Changes

- remove `setuptools>=40` dependency
- `meltano` CLI is now in the `meltano` package

## 0.1.2

### Fixes

- target output state is now saved asynchronously

## 0.1.1

### Changes

- initial release<|MERGE_RESOLUTION|>--- conflicted
+++ resolved
@@ -13,13 +13,10 @@
 
 ### Fixes
 
-<<<<<<< HEAD
 - [#1087](https://gitlab.com/meltano/meltano/issues/1087) Fix `meltano select` not seeding the database when run as the first command.
 
 ### Breaks
-=======
 - [#1085](https://gitlab.com/meltano/meltano/issues/1085) Fix Analyze model dropdown to properly reflect installed `models`
->>>>>>> 857cb6ab
 
 ### Breaks
 
