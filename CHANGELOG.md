# CHANGELOG

All notable changes to this project will be documented in this file.
This project adheres to [Semantic Versioning](http://semver.org/) and [Keep a Changelog](http://keepachangelog.com/).

## Unreleased

---

### New

- [#950](https://gitlab.com/meltano/meltano/issues/950) Removed the Analyze connection configuration: Meltano will now infer connections out of each loader configuration.
- [#1002](https://gitlab.com/meltano/meltano/issues/1002) Analyze UI now displays the Topic's (analysis model's) description text if applicable
- [#1032](https://gitlab.com/meltano/meltano/issues/1032) Add 'Model' and 'Notebook' to main navigation to communicate that Meltano plans to empower users with modeling and notebooking functionality
- [#949](https://gitlab.com/meltano/meltano/issues/949) Add "Log" button and dedicated sub-UI for tracking an ELT run's status more granularly

### Changes

- [#1045](https://gitlab.com/meltano/meltano/issues/1045) Make it clear that 'meltano add' is not hanging while installing plugins
- [#1000](https://gitlab.com/meltano/meltano/issues/1000) Update Getting Started guide with updated screenshots and content
- [#854](https://gitlab.com/meltano/meltano/issues/854) Charts now use pretty labels rather than the ID
- [#1011](https://gitlab.com/meltano/meltano/issues/1011) Removed "Catch-up Date" in favor of default "Start Date" of extractor
- [#578](https://gitlab.com/meltano/meltano/issues/578) Remove support for `tap-zuora`.
- [#1002](https://gitlab.com/meltano/meltano/issues/1002) Update `discovery.yml` with explicit `kind: password` metadata (we infer and set input types of `password` as a safeguard, but the explicit setting is preferred)
- [#1049](https://gitlab.com/meltano/meltano/issues/1049) Change default `target-sqlite` database name to `warehouse` to not conflict with system database
<<<<<<< HEAD
- [#949](https://gitlab.com/meltano/meltano/issues/949) Update the way Meltano handles logs for ELT runs: Every elt run is logged in `.meltano/run/logs/{job_id}/elt_{timestamp}.log`. That allows Meltano to keep logs for multiple, or even concurrent, elt runs with the same `job_id`.
- [#949](https://gitlab.com/meltano/meltano/issues/949) Update "Create Pipeline" redirect logic based on the previous route being 'transforms' (this is a UX win setting up the user with the sub-UI for the next logical step vs. requiring a manual "Create" click)
=======
- [#1051](https://gitlab.com/meltano/meltano/issues/1051) Automatically set SQLALCHEMY_DATABASE_URI config to system database URI
>>>>>>> 70d3fd46

### Fixes

- [#1004](https://gitlab.com/meltano/meltano/issues/1004) Fix error when deselecting last attribute in Analyze
- [#1048](https://gitlab.com/meltano/meltano/issues/1048) Fix various actions that should have been mutations and did minor code convention cleanup

### Breaks

- [#1051](https://gitlab.com/meltano/meltano/issues/1051) Remove MELTANO_BACKEND e.a. in favor of --uri CLI option and MELTANO_DATABASE_URI env var
- [#1052](https://gitlab.com/meltano/meltano/issues/1052) Move system database into `.meltano` directory to indicate it is owned by the app and not supposed to be messed with directly by users

## 0.43.0 - (2019-09-23)

---

### New

- [#1014](https://gitlab.com/meltano/meltano/issues/1014) Meltano now logs all output from each `meltano elt` run in a log file that uses the unique job*id of the run. It can be found in `.meltano/run/logs/elt*{job_id}.log`.
- [#1014](https://gitlab.com/meltano/meltano/issues/1014) Meltano now logs all output from each `meltano elt` run in a log file that uses the unique job*id of the run. It can be found in `.meltano/run/logs/elt*{job_id}.log`.
- [#1014](https://gitlab.com/meltano/meltano/issues/1014) Meltano now logs all output from each `meltano elt` run in a log file that uses the unique `job_id` of the run. It can be found in `.meltano/run/logs/elt*{job_id}.log`.
- [#955](https://gitlab.com/meltano/meltano/issues/955) Establish baseline for demo day and how they should be run

### Changes

- [#891](https://gitlab.com/meltano/meltano/issues/891) Contributors can run webapp from root directory

### Fixes

- [#1005](https://gitlab.com/meltano/meltano/issues/1005) Fix installed plugins endpoints listing identically named plugins of different types under wrong type

## 0.42.1 - (2019-09-19)

---

### Changes

- [#987](https://gitlab.com/meltano/meltano/issues/987) Update routing to match labels (verbs vs. nouns) in effort to subtly reinforce action taking vs. solely "thing" management
- [#960](https://gitlab.com/meltano/meltano/issues/960) Improve UX by instantly displaying extractor and loader configuration UIs based on "Install" or "Configure" interaction as opposed to the prior delay (side effect of async `addPlugin`)
- [#996](https://gitlab.com/meltano/meltano/issues/996) Update conditional UI analytics stats tracking at runtime vs. build-time by sourcing state from the same backend `send_anonymous_usage_stats` flag

### Fixes

- [#992](https://gitlab.com/meltano/meltano/issues/992) Fix missing GA scripts
- [#989](https://gitlab.com/meltano/meltano/issues/989) Fix UI/UX documentation regarding recent removal of `view-header`
- [#994](https://gitlab.com/meltano/meltano/issues/994) Fix stale Pipelines Count in main navigation Pipeline badge
- [#999](https://gitlab.com/meltano/meltano/issues/999) Update yarn dependencies to resolve peer dependency warning
- [#1008](https://gitlab.com/meltano/meltano/issues/1008) Fix error on "Create Pipeline Schedule" modal when no plugins have been installed
- [#1015](https://gitlab.com/meltano/meltano/issues/1008) Support SQLite database name with and without '.db' extension
- [#1007](https://gitlab.com/meltano/meltano/issues/1007) Fix pipeline with failed job not being regarded as having completed
- [#998](https://gitlab.com/meltano/meltano/issues/998) Update Analyze UI with conditional loading indicator to prevent query generation prior to connection dialects being loaded (this solution is still useful for when inference supercedes our current manual dialect selection solution)
- [#1009](https://gitlab.com/meltano/meltano/issues/1009) Fix default ConnectorSettings validation to account for `false` (unchecked) checkbox values

### Breaks

## 0.42.0 - (2019-09-16)

---

### New

- [#976](https://gitlab.com/meltano/meltano/issues/976) Route changes will update page title in the web app

### Changes

- [Marketing #48](https://gitlab.com/meltano/meltano-marketing/issues/48) Update newsletter subscription links to redirect to our new newsletter [hosted by Substack](https://meltano.substack.com)

### Fixes

- [#965](https://gitlab.com/meltano/meltano/issues/965) Fix a regression that prevented the Meltano UI to reach the Meltano API when using an external hostname.
- [#986](https://gitlab.com/meltano/meltano/issues/986) Fix an issue where the Orchestration page would not show Airflow even when it was installed.
- [#969](https://gitlab.com/meltano/meltano/issues/969) Fix an issue where the Meltano Analyze connection would not respect the `port` configuration.
- [#964](https://gitlab.com/meltano/meltano/issues/964) Fix copy button overlap issue with top navigation
- [#970](https://gitlab.com/meltano/meltano/issues/970) Fix Meltano's m5o parser and compiler to properly namespace and isolate the definitions of different custom and packaged Topics.

## 0.41.0 - (2019-09-09)

---

### New

- [#980](https://gitlab.com/meltano/meltano/issues/980) Add Cypress for e2e testing pipeline
- [#579](https://gitlab.com/meltano/meltano/issues/579) Add `meltano schedule list` to show a project's schedules
- [#942](https://gitlab.com/meltano/meltano/issues/942) Add progress bars on various routes to improve UX feedback
- [#779](https://gitlab.com/meltano/meltano/issues/779) Add various UI polish details regarding iconography use, preloading feedback, breadcrumbs, container styling, navigation, and sub-navigation

### Changes

- [#906](https://gitlab.com/meltano/meltano/issues/906) `meltano ui` will now run in `production` per default

- [#942](https://gitlab.com/meltano/meltano/issues/942) Update Analyze Connections UI to match configuration-as-modal pattern for UX consistency regarding configuration
- [#779](https://gitlab.com/meltano/meltano/issues/779) Update all "This feature is queued..." temporary UI buttons to link to the Meltano repo issues page with a contextual search term

## 0.40.0 - (2019-09-04)

---

### New

- [#927](https://gitlab.com/meltano/meltano/issues/927) Document how to manually set up a Meltano Droplet on DigitalOcean

- [#916](https://gitlab.com/meltano/meltano/issues/916) Add Transform step as first-class and adjacent step to Extract and Load
- [#916](https://gitlab.com/meltano/meltano/issues/916) Improve Create Pipeline Schedule default selection UX by leveraging "ELT recents" concept
- [#936](https://gitlab.com/meltano/meltano/issues/936) Add "Refresh Airflow" button in Orchestrate to bypass route change or full-page refresh when iframe doesn't initially inflate as expected (this will likely be automated once the root cause is determined)
- [#899](https://gitlab.com/meltano/meltano/issues/899) Add deep linking improvements to reports and dashboards to better facilitate sharing
- [#899](https://gitlab.com/meltano/meltano/issues/899) Add "Edit" and "Explore" buttons to each report instance displayed in a dashboard to enable editing said report and exploring a fresh and unselected analysis of the same model and design
- [!546](https://gitlab.com/meltano/meltano/merge_requests/546) Add new Advanced Tutorial on how to Load CSV files to Postgres

### Changes

- [#909](https://gitlab.com/meltano/meltano/issues/909) Default names will be generated for Reports and Dashboards
- [#892](https://gitlab.com/meltano/meltano/issues/892) Improve experience for parsing Snowflake URL for ID by showing processing step
- [#935](https://gitlab.com/meltano/meltano/issues/935) Update Entity Selection to be nested in the Extract step so each ELT step is consecutive
- [#886](https://gitlab.com/meltano/meltano/issues/886) Add validation for grouping settings as the next iteration of improved form validation for generated connector settings

### Fixes

- [#931](https://gitlab.com/meltano/meltano/issues/931) Fix Analyze Connections identifier mismatch resulting from recent linting refactor
- [#919](https://gitlab.com/meltano/meltano/issues/919) Fix Airflow iframe automatic UI refresh
- [#937](https://gitlab.com/meltano/meltano/issues/937) Fix Chart.vue prop type error

## 0.39.0 - (2019-08-26)

---

### New

- [#838](https://gitlab.com/meltano/meltano/issues/838) Add indicator for speed run plugins
- [#870](https://gitlab.com/meltano/meltano/issues/870) Add global footer component in docs
- [#871](https://gitlab.com/meltano/meltano/issues/871) Add contributing link in footer of docs
- [#908](https://gitlab.com/meltano/meltano/issues/908) Add auto installation for Airflow Orchestrator for improved UX
- [#912](https://gitlab.com/meltano/meltano/issues/912) Auto run the ELT of a saved Pipeline Schedule by default
- [#907](https://gitlab.com/meltano/meltano/issues/907) Add auto select of "All" for Entities Selection step and removed the performance warning (a future iteration will address the "Recommended" implementation and the display of a resulting performance warning when "All" is selected and "Recommended" ignored)
- [#799](https://gitlab.com/meltano/meltano/issues/799) Standardized code conventions on the frontend and updated related documentation (issues related to further linting enforcement will soon follow)

### Changes

- [#838](https://gitlab.com/meltano/meltano/issues/838) Speed run plugins prioritized to top of the list
- [#896](https://gitlab.com/meltano/meltano/issues/896) Add documentation for how to do patch releases
- [#910](https://gitlab.com/meltano/meltano/issues/910) Update linting rules to enforce better standards for the frontend code base
- [#885](https://gitlab.com/meltano/meltano/issues/885) Add docs for all extractors and loaders
- [#885](https://gitlab.com/meltano/meltano/issues/885) All plugin modal cards show docs text if they have docs
- [#733](https://gitlab.com/meltano/meltano/issues/733) Improve error feedback to be more specific when plugin installation errors occur

### Fixes

- [#923](https://gitlab.com/meltano/meltano/issues/923) Fix contributing release docs merge conflict issue

## 0.38.0 - (2019-08-21)

---

### New

- [#746](https://gitlab.com/meltano/meltano/issues/746) Add CTA to specific dashboard in "Add to Dashboard" sub-UI
- [#746](https://gitlab.com/meltano/meltano/issues/746) Add toast feedback on success, update, or error for schedules, reports, and dashboards
- [#814](https://gitlab.com/meltano/meltano/issues/814) Install Airflow via the Orchestration UI (we may do this in the background automatically in the future)

### Changes

- [#901](https://gitlab.com/meltano/meltano/issues/901) Update entities plugins to be alphabetically sorted for consistency with extractors ordering

### Fixes

- [#746](https://gitlab.com/meltano/meltano/issues/746) Prevent duplicate schedule, report, and dashboard creation if there is an existing item
- [#976](https://gitlab.com/meltano/meltano/issues/900) Fix fallback v976e Route changes will update page title in the web appfor Iso8601 dates/times
- [#903](https://gitlab.com/meltano/meltano/issues/903) Fix columns display issue for the base table in Analyze

### Breaks

## 0.37.2 - (2019-08-19)

---

### Fixes

- [#894](https://gitlab.com/meltano/meltano/issues/894) Fix issue with static asset paths

## 0.37.1 - (2019-08-19)

---

### Fixes

- [#894](https://gitlab.com/meltano/meltano/issues/894) Fix build issues with new Vue CLI 3 build process

## 0.37.0 - (2019-08-19)

---

### New

- [#763](https://gitlab.com/meltano/meltano/issues/763) Add inference to auto install related plugins after a user installs a specific extractor
- [#867](https://gitlab.com/meltano/meltano/issues/867) Add fallback values (if they aren't set in the `discovery.yml`) for `start date`, `start time`, and `end date` for all connectors so the user has potentially one less interaction to make per connector configuration

### Changes

- [#342](https://gitlab.com/meltano/meltano/issues/342) Swap UI app directory "webapp" and upgrade to Vue CLI 3
- [#882](https://gitlab.com/meltano/meltano/issues/882) Update navigation and subnavigation labels to verbs vs. nouns to inspire action and productivity when using the UI
- [#700](https://gitlab.com/meltano/meltano/issues/700) Update documentation to remove "\$" and trim spaces to make CLI command copy/paste easier
- [#878](https://gitlab.com/meltano/meltano/issues/878) Write a [tutorial to help users get started with PostgreSQL](http://www.meltano.com/docs/loaders.html#postgresql-database)
- [#883](https://gitlab.com/meltano/meltano/issues/883) Break Extractors and Loaders sections out in the docs
- [#889](https://gitlab.com/meltano/meltano/issues/889) Allow for githooks to lint on commit
- [#835](https://gitlab.com/meltano/meltano/issues/835) Pipeline name in Schedule creation will have an automatic default

### Fixes

- [#872](https://gitlab.com/meltano/meltano/issues/872) Updated `tap-marketo` and `tap-stripe` to leverage password input type while also improving the input type password fallback
- [#882](https://gitlab.com/meltano/meltano/issues/882) Fix recent minor regression regarding `Dashboard` routing
- [#858](https://gitlab.com/meltano/meltano/issues/858) Fix `job_state` bug so that ELT run status polling can properly resume as expected
- [#890](https://gitlab.com/meltano/meltano/issues/890) Fix implementation of default configuration setting to use less code

## 0.36.0 - (2019-08-12)

---

### New

- [#793](https://gitlab.com/meltano/meltano/issues/793) Add introduction module to Connector Settings to allow for helper text as far as signup and documentation links
- [#796](https://gitlab.com/meltano/meltano/issues/796) Add dropdown option to Connector Settings to allow for more defined UI interactions
- [#802](https://gitlab.com/meltano/meltano/issues/802) Add support for Query Filters over columns that are not selected
- [#855](https://gitlab.com/meltano/meltano/issues/855) Add empty state to Dashboards and cleaned up styling for consistency with Analyze's layout
- [#856](https://gitlab.com/meltano/meltano/issues/856) Add contextual information to the Analyze Connection UI to aid user understanding
- [#800](https://gitlab.com/meltano/meltano/issues/800) Add save success feedback for connectors, entities, and connections
- [#817](https://gitlab.com/meltano/meltano/issues/817) Add [Meltano explainer video](https://www.youtube.com/watch?v=2Glsf89WQ5w) to the front page of Meltano.com

### Changes

- [#794](https://gitlab.com/meltano/meltano/issues/794) Update Snowflake fields to have descriptions and utilize tooltip UI
- [#853](https://gitlab.com/meltano/meltano/issues/853) Improve UX for multi-attribute ordering (wider sub-UI for easier reading, clear drop target, and clearer drag animation for reenforcing sorting interaction)
- [#735](https://gitlab.com/meltano/meltano/issues/735) Update Entities UI to only display entity selection "Configure" CTAs for installed (vs. previously all) extractors
- [#548](https://gitlab.com/meltano/meltano/issues/548) Update Meltano mission, vision and path to v1 on [roadmap page](https://meltano.com/docs/roadmap.html) of Meltano.com
- [#824](https://gitlab.com/meltano/meltano/issues/824) Update `meltano select` to use the unique `tap_stream_id` instead of the `stream` property for filtering streams. This adds support for taps with multiple streams with the same name, like, for example, the ones produced by `tap-postgres` when tables with the same name are defined in different schemas.
- [#842](https://gitlab.com/meltano/meltano/issues/842) Collapse Deployment section in the docs to be under [Installation](http://localhost:8080/docs/installation.html)

### Fixes

- [#855](https://gitlab.com/meltano/meltano/issues/855) Fix bug that duplicated a dashboard's `reportIds` that also prevented immediate UI feedback when reports were toggled (added or removed) from a dashboard via Analyze's "Add to Dashboard" dropdown
- [#851](https://gitlab.com/meltano/meltano/issues/851) Fix report saving and loading to work with filters and sortBy ordering
- [#852](https://gitlab.com/meltano/meltano/issues/852) Update Scheduling UI to have "Run" button at all times vs conditionally to empower users to run one-off ELT pipelines even if Airflow is installed
- [#852](https://gitlab.com/meltano/meltano/issues/852) Update Scheduling UI "Interval" column with CTA to install Airflow while communicating why via tooltip
- [#852](https://gitlab.com/meltano/meltano/issues/852) Fix initial Orchestration page hydration to properly reflect Airflow installation status
- [#831](https://gitlab.com/meltano/meltano/issues/831) Update `meltano elt` to exit with 1 and report dbt's exit code on an error message when dbt exits with a non-zero code.
- [#857](https://gitlab.com/meltano/meltano/issues/857) Update PluginDiscoveryService to use the cached `discovery.yml` when Meltano can not connect to `meltano.com` while trying to fetch a fresh version of the discovery file.
- [#850](https://gitlab.com/meltano/meltano/issues/850) Fix entities response so entities display as expected (as assumed this simple fix was due to our recent interceptor upgrade)
- [#800](https://gitlab.com/meltano/meltano/issues/800) Fix connector and connection settings to display saved settings by default while falling back and setting defaults if applicable

## 0.35.0 - (2019-08-05)

---

### New

- [!781](https://gitlab.com/meltano/meltano/merge_requests/781) Add new Advanced Tutorial on how to use tap-postgres with Meltano
- [#784](https://gitlab.com/meltano/meltano/issues/784) Add multiple attribute ordering with drag and drop ordering in the UI

### Changes

- [#784](https://gitlab.com/meltano/meltano/issues/784) As part of multiple attribute sorting and keeping the attributes and results sub-UIs in sync, we know autorun queries based on user interaction after the initial explicit "Run" button interaction

## 0.34.2 - (2019-08-01)

---

### Fixes

- [#821](https://gitlab.com/meltano/meltano/issues/821) Fix `meltano config` not properly loading settings defined in the `meltano.yml`
- [#841](https://gitlab.com/meltano/meltano/issues/841) Fix a problem when model names were mangled by the API

## 0.34.1 - (2019-07-30)

---

### Fixes

- [#834](https://gitlab.com/meltano/meltano/issues/834) Fixed a problem with the Meltano UI not having the proper API URL set

## 0.34.0 - (2019-07-29)

---

### New

- [#757](https://gitlab.com/meltano/meltano/issues/757) Update 'meltano permissions' to add support for GRANT ALL and FUTURE GRANTS on tables in schemas
- [#760](https://gitlab.com/meltano/meltano/issues/760) Update 'meltano permissions' to add support for granting permissions on VIEWs
- [#812](https://gitlab.com/meltano/meltano/issues/812) `meltano ui` will now stop stale Airflow workers when starting
- [#762](https://gitlab.com/meltano/meltano/issues/762) Added run ELT via the UI (manages multiple and simultaneous runs)
- [#232](https://gitlab.com/meltano/meltano/issues/232) Meltano now bundles Alembic migrations to support graceful database upgrades

### Changes

- [#828](https://gitlab.com/meltano/meltano/issues/828) Docker installation instructions have been dogfooded, clarified, and moved to Installation section
- [#944](https://gitlab.com/meltano/meltano/issues/944) Update the Transform step's default to "Skip"

### Fixes

- [#807](https://gitlab.com/meltano/meltano/issues/807) Fix filter input validation when editing saved filters
- [#822](https://gitlab.com/meltano/meltano/issues/822) Fix pipeline schedule naming via slugify to align with Airflow DAG naming requirements
- [#820](https://gitlab.com/meltano/meltano/issues/820) Fix `meltano select` not properly connecting to the system database
- [#787](https://gitlab.com/meltano/meltano/issues/787) Fix results sorting to support join tables
- [#832](https://gitlab.com/meltano/meltano/issues/832) Fix schedule creation endpoint to return properly typed response (this became an issue as a result of our recent case conversion interceptor)
- [#819](https://gitlab.com/meltano/meltano/issues/819) Running the Meltano UI using gunicorn will properly update the system database

## 0.33.0 - (2019-07-22)

---

### New

- [#788](https://gitlab.com/meltano/meltano/issues/788) Reydrate filters in Analyze UI after loading a saved report containing filters

### Changes

- [#804](https://gitlab.com/meltano/meltano/issues/804) Connection set in the Design view are now persistent by Design

### Fixes

- [#788](https://gitlab.com/meltano/meltano/issues/788) Properly reset the default state of the Analyze UI so stale results aren't displayed during a new analysis
- [!806](https://gitlab.com/meltano/meltano/merge_requests/806) Fix filters editing to prevent input for `is_null` and `is_not_null` while also ensuring edits to existing filter expressions types adhere to the same preventitive input.
- [#582](https://gitlab.com/meltano/meltano/issues/582) Remove the `export` statements in the default `.env` initialized by `meltano init`.
- [#816](https://gitlab.com/meltano/meltano/issues/816) Fix `meltano install` failing when connections where specified in the `meltano.yml`
- [#786](https://gitlab.com/meltano/meltano/issues/786) Fixed an issue with the SQL engine would mixup table names with join/design names
- [#808](https://gitlab.com/meltano/meltano/issues/808) Fix filter aggregate value with enforced number via `getQueryPayloadFromDesign()` as `input type="number"` only informs input keyboards on mobile, and does not enforce the Number type as expected

## 0.32.2 - (2019-07-16)

---

### New

- [#759](https://gitlab.com/meltano/meltano/issues/759) Added filtering functionality to the Analyze UI while additionally cleaning it up from a UI/UX lens

## 0.32.1 - (2019-07-15)

---

### Fixes

- [#792](https://gitlab.com/meltano/meltano/issues/792) Fix an error when trying to schedule an extractor that didn't expose a `start_date`.

## 0.32.0 - (2019-07-15)

---

### New

- [!718](https://gitlab.com/meltano/meltano/merge_requests/718) Add support for filters (WHERE and HAVING clauses) to MeltanoQuery and Meltano's SQL generation engine
- [#748](https://gitlab.com/meltano/meltano/issues/748) Added the `Connections` plugin to move the Analyze connection settings to the system database
- [#748](https://gitlab.com/meltano/meltano/issues/748) Added the `meltano config` command to manipulate a plugin's configuration

### Fixes

[!726](https://gitlab.com/meltano/meltano/merge_requests/726) Fixed InputDateIso8601's default value to align with HTML's expected empty string default

## 0.31.0 - (2019-07-08)

---

### New

- [#766](https://gitlab.com/meltano/meltano/issues/766) Add Codeowners file so that the "approvers" section on MRs is more useful for contributors
- [#750](https://gitlab.com/meltano/meltano/issues/750) Various UX updates (mostly tooltips) to make the configuration UI for scheduling orchestration easier to understand
- [#739](https://gitlab.com/meltano/meltano/issues/739) Updated `discovery.yml` for better consistency of UI order within each connector's settings (authentication -> contextual -> start/end dates). Improved various settings' `kind`, `label`, and `description`. Added a `documentation` prop to provide a documentation link for involved settings (temp until we have better first class support for more complex setting types)

### Fixes

- [#737](https://gitlab.com/meltano/meltano/issues/737) Fixed UI flash for connector settings when installation is complete but `configSettings` has yet to be set
- [#751](https://gitlab.com/meltano/meltano/issues/751) Fixed the Orchestrations view by properly checking if Airflow is installed so the correct directions display to the user

## 0.30.0 - (2019-07-01)

---

### New

- [#736](https://gitlab.com/meltano/meltano/issues/736) Add "Cancel", "Next", and a message to the entities UI when an extractor doesn't support discovery and thus entity selection
- [#730](https://gitlab.com/meltano/meltano/issues/730) Updated Analyze Models page UI with improved content organization so it is easier to use
- [#710](https://gitlab.com/meltano/meltano/issues/710) Updated connector (extractor and loader) settings with specific control type (text, password, email, boolean, and date) per setting, added form validation, and added an inference by default for password and token fields as a protective measure
- [#719](https://gitlab.com/meltano/meltano/issues/719) Added InputDateIso8601.vue component to standardize date inputs in the UI while ensuring the model data remains in Iso8601 format on the frontend.
- [#643](https://gitlab.com/meltano/meltano/issues/643) Updated `minimallyValidated` computeds so that new users are intentionally funneled through the pipelines ELT setup UI (previously they could skip past required steps)
- [#752](https://gitlab.com/meltano/meltano/issues/752) Fix the schedule having no start_date when the extractor didn't expose a `start_date` setting

### Fixes

- [!703](https://gitlab.com/meltano/meltano/merge_requests/703) Fix `ScheduleService` instantiation due to signature refactor

## 0.29.0 - (2019-06-24)

---

### New

- [#724](https://gitlab.com/meltano/meltano/issues/724) Add the `model-gitlab-ultimate` plugin to Meltano. It includes .m5o files for analyzing data available for Gitlab Ultimate or Gitlab.com Gold accounts (e.g. Epics, Epic Issues, etc) fetched using the Gitlab API. Repository used: https://gitlab.com/meltano/model-gitlab-ultimate
- [#723](https://gitlab.com/meltano/meltano/issues/723) Add proper signage and dedicated sub-navigation area in views/pages. Standardized the view -> sub-view markup relationships for consistent layout. Directory refactoring for improved organization.
- [#612](https://gitlab.com/meltano/meltano/issues/612) Move the plugins' configuration to the database, enabling configuration from the UI

### Changes

- [#636](https://gitlab.com/meltano/meltano/issues/636) Refactored connector logo related logic into a ConnectorLogo component for code cleanliness, reusability, and standardization
- [#728](https://gitlab.com/meltano/meltano/issues/728) Change error notification button link to open the bugs issue template

### Fixes

- [#718](https://gitlab.com/meltano/meltano/issues/718) Fix dynamically disabled transforms always running. Transforms can now be dynamically disabled inside a dbt package and Meltano will respect that. It will also respect you and your time.
- [#684](https://gitlab.com/meltano/meltano/issues/684) Enables WAL on SQLite to handle concurrent processes gracefully
- [#732](https://gitlab.com/meltano/meltano/issues/732) Fix plugin installation progress bar that wasn't updating upon installation completion

## 0.28.0 - (2019-06-17)

---

### New

- [!683](https://gitlab.com/meltano/meltano/issues/683) Add `--start-date` to `meltano schedule` to give the control over the catch up logic to the users
- [#651](https://gitlab.com/meltano/meltano/issues/651) Added model installation in the Analyze UI to bypass an otherwise "back to the CLI step"
- [#676](https://gitlab.com/meltano/meltano/issues/676) Add pipeline schedule UI for viewing and saving pipeline schedules for downstream use by Airflow/Orchestration

### Changes

- [#708](https://gitlab.com/meltano/meltano/issues/708) Enable `tap-gitlab` to run using Gitlab Ultimate and Gitlab.com Gold accounts and extract Epics and Epic Issues.
- [#711](https://gitlab.com/meltano/meltano/issues/711) Add new call to action for submitting an issue on docs site
- [#717](https://gitlab.com/meltano/meltano/issues/717) Enable `dbt-tap-gitlab` to run using Gitlab Ultimate and Gitlab.com Gold accounts and generate transformed tables that depend on Epics and Epic Issues.

### Fixes

- [#716](https://gitlab.com/meltano/meltano/issues/716) Fix entities UI so only installed extractors can edit selections
- [#715](https://gitlab.com/meltano/meltano/issues/715) Remove reimport of Bulma in `/orchestration` route to fix borked styling

## 0.27.0 - (2019-06-10)

---

### New

- [!640](https://gitlab.com/meltano/meltano/merge_requests/640) Google Analytics logo addition for recent tap-google-analytics Extractor addition
- [#671](https://gitlab.com/meltano/meltano/issues/671) Add the `tap-google-analytics` transform to Meltano. It is using the dbt package defined in https://gitlab.com/meltano/dbt-tap-google-analytics
- [#672](https://gitlab.com/meltano/meltano/issues/672) Add the `model-google-analytics` plugin to Meltano. It includes .m5o files for analyzing data fetched from the Google Analytics Reporting API. Repository used: https://gitlab.com/meltano/model-google-analytics
- [#687](https://gitlab.com/meltano/meltano/issues/687) Implemented a killswitch to prevent undefined behaviors when a Meltano project is not compatible with the installed `meltano` version

### Fixes

- [#661](https://gitlab.com/meltano/meltano/issues/661) Fixed empty UI for extractors that lack configuration settings by providing feedback message with actionable next steps
- [#663](https://gitlab.com/meltano/meltano/issues/663) Fixed Airflow error when advancing to Orchestration step after installing and saving a Loader configuration
- [#254](https://gitlab.com/meltano/meltano/issues/254) Fixed `meltano init` not working on terminal with cp1252 encoding
- [#254](https://gitlab.com/meltano/meltano/issues/254) Fixed `meltano add/install` crashing on Windows
- [#664](https://gitlab.com/meltano/meltano/issues/664) Minor CSS fix ensuring Airflow UI height is usable (side-effect of recent reparenting)
- [#679](https://gitlab.com/meltano/meltano/issues/679) Fix an issue with `meltano select` emitting duplicate properties when the property used the `anyOf` type
- [#650](https://gitlab.com/meltano/meltano/issues/650) Add `MELTANO_DISABLE_TRACKING` environment variable to disable all tracking
- [#670](https://gitlab.com/meltano/meltano/issues/670) Update tests to not send tracking events

## 0.26.0 - (2019-06-03)

---

### New

- [#603](https://gitlab.com/meltano/meltano/issues/603) `meltano select` now supports raw JSON Schema as a valid Catalog
- [#537](https://gitlab.com/meltano/meltano/issues/537) Add Extractor for Google Analytics (`tap-google-analytics`) to Meltano. It uses the tap defined in https://gitlab.com/meltano/tap-google-analytics/

### Changes

- [#621](https://gitlab.com/meltano/meltano/issues/621) Added new tutorial for tap-gitlab
- [#657](https://gitlab.com/meltano/meltano/issues/657) Update Analyze page to have single purpose views

### Fixes

- [#645](https://gitlab.com/meltano/meltano/issues/645) Fixed confusion around Loader Settings and Analytics DB Connector Settings
- [#580](https://gitlab.com/meltano/meltano/issues/580) Fixed `project_compiler` so the Analyze page can properly display custom topics
- [#658](https://gitlab.com/meltano/meltano/issues/658) Fixed the Analyze page when no models are present
- [#603](https://gitlab.com/meltano/meltano/issues/603) Fix an issue where `meltano select` would incorrectly report properties as excluded
- [#603](https://gitlab.com/meltano/meltano/issues/603) Fix an issue where `meltano select` incorrectly flatten nested properties
- [#553](https://gitlab.com/meltano/meltano/issues/553) Fix an issue where running `meltano select --list` for the first time would incorrectly report properties

### Break

## 0.25.0 - (2019-05-28)

---

### New

- [#586](https://gitlab.com/meltano/meltano/issues/586) `meltano ui` now automatically start Airflow if installed; Airflow UI available at `Orchestration`.
- [#592](https://gitlab.com/meltano/meltano/issues/592) Added baseline UX feedback via toast for uncaught API response errors with a link to "Submit Bug"
- [#642](https://gitlab.com/meltano/meltano/issues/642) Improved UX during extractor plugin installation so settings can be configured _during_ installation as opposed to waiting for the (typically lengthy) install to complete
- [!647](https://gitlab.com/meltano/meltano/merge_requests/647) Added preloader for occasional lengthy extractor loading and added feedback for lengthy entities loading
- [#645](https://gitlab.com/meltano/meltano/issues/645) Added an Analyze landing page to facilitate future sub-UIs including the Analyze database settings; Added proper Loader Settings UI.

### Fixes

- [#645](https://gitlab.com/meltano/meltano/issues/645) Fixed confusion around Loader Settings and Analyze database settings

## 0.24.0 - (2019-05-06)

---

### New

- [#622](https://gitlab.com/meltano/meltano/issues/622) Added ELT flow UI Routes & Deep Linking to advance user through next steps after each step's save condition vs. requiring them to manually click the next step to advance
- [#598](https://gitlab.com/meltano/meltano/issues/598) Updated color and greyscale use in the context of navigation and interactive elements to better communicate UI hierarchy
- [#607](https://gitlab.com/meltano/meltano/issues/607) Add "All/Default/Custom" button bar UI for improved entities selection UX
- [#32](https://gitlab.com/meltano/meltano-marketing/issues/32) Integrate Algolia Search for docs
- [#590](https://gitlab.com/meltano/meltano/issues/590) Add documentation for deploying Meltano in ECS
- [#628](https://gitlab.com/meltano/meltano/issues/628) Add documentation for tap-mongodb
- [!605](https://gitlab.com/meltano/meltano/merge_requests/605) Added tooltips for areas of UI that are WIP for better communication of a feature's status

### Changes

- [375](https://gitlab.com/meltano/meltano/issues/375) Meltano can now run on any host/port

### Fixes

- [#595](https://gitlab.com/meltano/meltano/issues/595) Fix `meltano invoke` not working properly with `dbt`
- [#606](https://gitlab.com/meltano/meltano/issues/606) Fix `SingerRunner.bookmark_state()` to properly handle and store the state output from Targets as defined in the Singer.io Spec.

## 0.23.0 - (2019-04-29)

---

### New

- [#32](https://gitlab.com/meltano/meltano-marketing/issues/32) Integrate Algolia Search for docs

### Changes

- [#522](https://gitlab.com/meltano/meltano/issues/522) Update Carbon tutorial with new instructions and screenshots

## 0.22.0 - (2019-04-24)

---

### New

- [#477](https://gitlab.com/meltano/meltano/issues/477) Add ability for users to sign up for email newsletters
- [!580](https://gitlab.com/meltano/meltano/merge_requests/580) Add sorting to plugins for improved UX, both UI via extractors/loaders/etc. and `meltano discover all` benefit from sorted results
- [!528](https://gitlab.com/meltano/meltano/issues/528) Add documentation for RBAC alpha feature and environment variables

### Changes

- [#588](https://gitlab.com/meltano/meltano/issues/588) Updated core navigation and depth hierarchy styling to facilitate main user flow and improved information architecture
- [#591](https://gitlab.com/meltano/meltano/issues/591) Revert #484: remove `meltano ui` being run outside a Meltano project.
- [#584](https://gitlab.com/meltano/meltano/issues/584) Initial v1 for enabling user to setup ELT linearly through the UI via a guided sequence of steps

### Fixes

- [#600](https://gitlab.com/meltano/meltano/issues/600) Fix a bug with meltano select when the extractor would output an invalid schema
- [#597](https://gitlab.com/meltano/meltano/issues/597) Automatically open the browser when `meltano ui` is run

## 0.21.0 - (2019-04-23)

---

### New

- [#477](https://gitlab.com/meltano/meltano/issues/477) Add ability for users to sign up for email newsletters

### Changes

- [#591](https://gitlab.com/meltano/meltano/issues/591) Revert #484: remove `meltano ui` being run outside a Meltano project.

## 0.20.0 - (2019-04-15)

---

### New

- Add documentation on custom transformations and models. Link to Tutorial: https://www.meltano.com/docs/tutorial.html#advanced-adding-custom-transformations-and-models

## 0.19.1 - (2019-04-10)

---

### New

- [#539](https://gitlab.com/meltano/meltano/issues/539) Add Tutorial for "Using Jupyter Notebooks" with Meltano
- [#534](https://gitlab.com/meltano/meltano/issues/534) Add UI entity selection for a given extractor
- [#520](https://gitlab.com/meltano/meltano/issues/520) Add v1 UI for extractor connector settings
- [#486](https://gitlab.com/meltano/meltano/issues/486) Add the `model-gitlab` plugin to Meltano. It includes .m5o files for analyzing data fetched using the Gitlab API. Repository used: https://gitlab.com/meltano/model-gitlab
- [#500](https://gitlab.com/meltano/meltano/issues/500) Add the `model-stripe` plugin to Meltano. It includes .m5o files for analyzing data fetched using the Stripe API. Repository used: https://gitlab.com/meltano/model-stripe
- [#440](https://gitlab.com/meltano/meltano/issues/440) Add the `model-zuora` plugin to Meltano. It includes .m5o files for analyzing data fetched using the Zuora API. Repository used: https://gitlab.com/meltano/model-zuora
- [#541](https://gitlab.com/meltano/meltano/issues/541) Add a 404 page for missing routes on the web app

### Fixes

- [#576](https://gitlab.com/meltano/meltano/issues/576) Fix switching between designs now works
- [#555](https://gitlab.com/meltano/meltano/issues/555) Fix `meltano discover` improperly displaying plugins
- [#530](https://gitlab.com/meltano/meltano/issues/530) Fix query generation for star schemas
- [#575](https://gitlab.com/meltano/meltano/issues/575) Move Airflow configuration to .meltano/run/airflow
- [#571](https://gitlab.com/meltano/meltano/issues/571) Fix various routing and API endpoint issues related to recent `projects` addition

## 0.19.0 - (2019-04-08)

---

### New

- [#513](https://gitlab.com/meltano/meltano/issues/513) Added initial e2e tests for the UI
- [#431](https://gitlab.com/meltano/meltano/issues/431) Add the `tap-zendesk` transform to Meltano. It is using the dbt package defined in https://gitlab.com/meltano/dbt-tap-zendesk
- [484](https://gitlab.com/meltano/meltano/issues/484) Updated `meltano ui` to automatically launch the UI, and projects from the UI (previously only an option in the CLI)
- [#327](https://gitlab.com/meltano/meltano/issues/327) Add `meltano add --custom` switch to enable integration of custom plugins
- [#540](https://gitlab.com/meltano/meltano/issues/540) Add CHANGELOG link in intro section of the docs
- [#431](https://gitlab.com/meltano/meltano/issues/431) Add the `model-zendesk` plugin to Meltano. It includes .m5o files for analyzing data fetched using the Zendesk API. Repository used: https://gitlab.com/meltano/model-zendesk
- [!544](https://gitlab.com/meltano/meltano/merge_requests/544) Add support for extracting data from CSV files by adding [tap-csv](https://gitlab.com/meltano/tap-csv) to Meltano
- [#514](https://gitlab.com/meltano/meltano/issues/514) Add 'airflow' orchestrators plugin to enable scheduling
- Add the `tap-zuora` transform to Meltano. It is using the dbt package defined in https://gitlab.com/meltano/dbt-tap-zuora

### Changes

- [#455](https://gitlab.com/meltano/meltano/issues/455) Add documentation about `target-snowflake`

### Fixes

- [#507](https://gitlab.com/meltano/meltano/issues/507) Ensure design name and table name don't need to match so multiple designs can leverage a single base table
- [#551](https://gitlab.com/meltano/meltano/issues/551) Fix HDA queries generated when an attribute is used both as a column and as an aggregate.
- [#559](https://gitlab.com/meltano/meltano/issues/559) Add support for running custom transforms for taps without default dbt transforms.

## 0.18.0 - (2019-04-02)

---

### New

- [#432](https://gitlab.com/meltano/meltano/issues/432) Add the `tap-zuora` transform to Meltano. It is using the dbt package defined in https://gitlab.com/meltano/dbt-tap-zuora

### Changes

- Remove Snowflake references from advanced tutorial.
- [#2 dbt-tap-zuora](https://gitlab.com/meltano/dbt-tap-zuora/issues/2) Remove custom SFDC related attributes from Zuora Account and Subscription Models
- Update [Contributing - Code Style](https://meltano.com/docs/contributing.html#code-style) documentation to including **pycache** troubleshooting

### Fixes

- [#529](https://gitlab.com/meltano/meltano/issues/529) Resolve "SFDC Tutorial - ELT Fails due to invalid schema.yml" by [#4 dbt-tap-salesforce](https://gitlab.com/meltano/dbt-tap-salesforce/issues/4) removing the schema.yml files from the dbt models for tap-salesforce.
- [#502](https://gitlab.com/meltano/meltano/issues/502) Fix the situation where an m5o has no joins, the design still will work.

## 0.17.0 - (2019-03-25)

---

### New

- [#485](https://gitlab.com/meltano/meltano/issues/485) Added various UI unit tests to the Analyze page
- [#370](https://gitlab.com/meltano/meltano/issues/370) Enabled authorization using role-based access control for Designs and Reports

### Changes

- [#283](https://gitlab.com/meltano/meltano/issues/283) Silence pip's output when there is not error
- [#468](https://gitlab.com/meltano/meltano/issues/468) Added reminder in docs regarding the need for `source venv/bin/activate` in various situations and added minor copy updates

### Fixes

- [#433](https://gitlab.com/meltano/meltano/issues/433) Add the `sandbox` configuration to `tap-zuora`.
- [#501](https://gitlab.com/meltano/meltano/issues/501) Fix `meltano ui` crashing when the OS ran out of file watcher.
- [#510](https://gitlab.com/meltano/meltano/issues/510) Fix an issue when finding the current Meltano project in a multi-threaded environment.
- [#494](https://gitlab.com/meltano/meltano/issues/494) Improved documentation around tutorials and Meltano requirements
- [#492](https://gitlab.com/meltano/meltano/issues/492) A few small contextual additions to help streamline the release process
- [#503](https://gitlab.com/meltano/meltano/issues/503) Fix a frontend sorting issue so the backend can properly generate an up-to-date query

## 0.16.0 - (2019-03-18)

---

### New

- Add support for extracting data from Gitlab through the updated tap-gitlab (https://gitlab.com/meltano/tap-gitlab)
- Add the `tap-gitlab` transform to Meltano. It is using the dbt package defined in https://gitlab.com/meltano/dbt-tap-gitlab
- Add "Copy to Clipboard" functionality to code block snippets in the documentation
- Add the `tap-stripe` transform to Meltano. It is using the dbt package defined in https://gitlab.com/meltano/dbt-tap-stripe
- Add new command `meltano add model [name_of_model]`
- Add models to the available plugins

### Changes

- Various documentation [installation and tutorial improvements](https://gitlab.com/meltano/meltano/issues/467#note_149858308)
- Added troubleshooting button to help users add context to a pre-filled bug issue

### Fixes

- Fix the API database being mislocated
- Replaced the stale Meltano UI example image in the Carbon Emissions tutorial
- 473: Fix the docker image (meltano/meltano) from failing to expose the API

## 0.15.1 - (2019-03-12)

---

### Fixes

- locks down dependencies for issues with sqlalchemy snowflake connector

## 0.15.0 - (2019-03-11)

---

### New

- Add Salesforce Tutorial to the docs
- Add documentation for the permissions command
- Add tracking for the `meltano ui` command

### Fixes

- Updated analytics to properly recognize SPA route changes as pageview changes

## 0.14.0 - (2019-03-04)

---

### New

- Update stages table style in docs
- Add custom transforms and models tutorial to the docs

### Changes

- Add api/v1 to every route
- Update DbtService to always include the my_meltano_project model when transform runs

### Fixes

- Resolved duplicate display issue of Dashboards and Reports on the Files page
- Removed legacy `carbon.dashboard.m5o` (regression from merge)
- Updated dashboards and reports to use UI-friendly name vs slugified name
- Fix minor clipped display issue of right panel on `/settings/database`
- Fix minor display spacing in left panel of Settings
- Fix dashboard page to properly display a previously active dashboard's updated reports
- Fix pre-selected selections for join aggregates when loading a report
- Fix charts to display multiple aggregates (v1)
- Fix 404 errors when refreshing the frontend
- Fix a regression where the Topics would not be shown in the Files page

## 0.13.0 - (2019-02-25)

---

### New

- Add the `tap-salesforce` transform to Meltano. It is using the dbt package defined in https://gitlab.com/meltano/dbt-tap-salesforce
- Add m5o model and tables for tap-salesforce
- Updated the deep-link icon (for Dashboards/Reports on the Files page)

### Changes

- Polished the RBAC view, making it clearer the feature is experimental.
- Rename "Models" to "Topics"
- Use the current connection's schema when generating queries at run time for Postgres Connections.
- Add support for multiple Aggregates over the same attribute when generating HDA queries.

## 0.12.0 - (2019-02-21)

---

### New

- UI cleanup across routes (Analyze focus) and baseline polish to mitigate "that looks off comments"
- Update installation and contributing docs
- Meltano implement role-based access control - [!368](https://gitlab.com/meltano/meltano/merge_requests/368)
- Add version CLI commands for checking current Meltano version
- Add deep linking to dashboards
- Add deep linking to reports

### Fixes

- Fixed a problem when environment variables where used as default values for the CLI - [!390](https://gitlab.com/meltano/meltano/merge_requests/390)
- Fixed dashboards initial load issue due to legacy (and empty) `carbon.dashboard.m5o` file
- New standardized approach for `.m5o` id generation (will need to remove any dashboard.m5o and report.m5o)

## 0.11.0 - (2019-02-19)

---

### New

- Update installation and contributing docs
- Add support for generating Hyper Dimensional Aggregates (HDA)
- Add internal Meltano classes for representing and managing Designs, Table, Column, Aggregate, Definitions, and Query definitions

### Changes

- Move core functionality out of `api/controllers` to `/core/m5o` (for m5o and m5oc management) and `/core/sql` (for anything related to sql generation)

### Fixes

- Fixed a problem when environment variables where used as default values for the CLI - [!390](https://gitlab.com/meltano/meltano/merge_requests/390)

## 0.10.0 - (2019-02-12)

---

### New

- Add gunicorn support for Meltano UI as a WSGI application - [!377](https://gitlab.com/meltano/meltano/merge_requests/377)
- Meltano will now generate the minimal joins when building SQL queries - [!382](https://gitlab.com/meltano/meltano/merge_requests/382)

### Changes

- Add analytics to authentication page
- Meltano will now use SQLite for the job log. See https://meltano.com/docs/architecture.html#job-logging for more details.
- Removed manual `source .env` step in favor of it running automatically

### Fixes

- Meltano will correctly source the `.env`
- fixed charts to render as previously they were blank
- Fixed Analyze button groupd CSS to align as a single row

### Breaks

- Meltano will now use SQLite for the job log. See https://meltano.com/docs/architecture.html#job-logging for more details.
- URL routing updates ('/model' to '/files', removed currently unused '/extract', '/load', '/transform' and '/project/new')

## 0.9.0 - (2019-02-05)

---

### New

- add ability to save reports
- add ability to update an active report during analysis
- add ability to load reports
- add dashboards page and related add/remove report functionality

### Changes

- Generate default `Meltano UI` connection for the `meltano.db` SQLite DB when a new project is created with `meltano init`
- updated main navigation to Files, Analysis, and Dashboards
- Update the `meltano permissions grant` command to fetch the existing permissions from the Snowflake server and only return sql commands for permissions not already assigned
- Add `--diff` option to the `meltano permissions grant` command to get a full diff with the permissions already assigned and new ones that must be assigned

### Fixes

- Entry model definition correctly defines `region_id`.
- Updated the Fundamentals documentation section regarding reports
- Fixed Files page for empty state of Dashboards and Reports
- Fixed Analyze page's left column to accurately preselect columns and aggregates after loading a report

## 0.8.0 - (2019-01-29)

---

### New

- Add tracking of anonymous `meltano cli` usage stats to Meltano's Google Analytics Account
- Add `project_config.yml` to all meltano projects to store concent for anonymous usage tracking and the project's UUID

### Changes

- Add `--no_usage_stats` option to `meltano init <project_name>` to allow users to opt-out from anonymous usage stats tracking
- Bundled Meltano models are now SQLite compatible.

## 0.7.0 - (2019-01-22)

---

### New

- Added basic authentication support for meltano ui.
- Meltano will now automatically source the .env
- Updated docs with `.m5o` authoring requirements and examples
- add support for timeframes in tables
- add basic analytics to understand usage
- add disabled UI for the lack of timeframes support in sqlite
- update Results vs. SQL UI focus based on a results response or query update respectively

### Changes

- Meltano will now discover components based on `https://meltano.com/discovery.yml`
- sample designs are now packaged with meltano

### Fixes

- Updated mobile menu to work as expected
- Updated tutorial docs with improved CLI commands and fixed the host setting to `localhost`

## 0.6.1 - (2019-01-15)

---

## 0.6.0 - (2019-01-15)

---

### New

- add new command `meltano add transform [name_of_dbt_transformation]`
- add transforms to the available plugins

### Changes

- Auto install missing plugins when `meltano elt` runs
- Terminology updates for simpler understanding

### Fixes

- Edit links on the bottom of doc pages are working now

### Breaks

- Updated docs tutorial bullet regarding inaccurate "Validate" button

## 0.5.0 - (2019-01-09)

---

### New

- ensure `meltano init <project-name>` runs on windows
- settings ui now provides sqlite-specific controls for sqlite dialect
- add `target-sqlite` to available loaders for meltano projects
- add new command `meltano add transformer [name_of_plugin]`
- add transformers (dbt) to the available plugins

### Changes

- extractors and loaders are arguments in the elt command instead of options
- `meltano www` is now `meltano ui`
- remove dbt installation from `meltano init`
- move everything dbt related under `transform/`
- update `meltano elt` to not run transforms by default
- update `meltano elt` to auto generate the job_id (job_id has been converted to an optional argument)

### Fixes

- left joins now work correctly in analyze.
- fixed broken sql toggles in analyze view
- fixed sql output based on sql toggles in analyze view

## 0.4.0 - (2019-01-03)

---

### New

- add Using Superset with Meltano documentation

## 0.3.3 - (2018-12-21)

---

## 0.3.2 - (2018-12-21)

---

## 0.3.1 - (2018-12-21)

---

### Changes

- add default models for 'tap-carbon-intensity'.
- Meltano Analyze is now part of the package.
- removes database dependency from Meltano Analyze and uses .ma files
- update the error message when using Meltano from outside a project - [!238](https://gitlab.com/meltano/meltano/merge_requests/238)

## 0.3.0 - (2018-12-18)

---

### New

- updated Settings view so each database connection can be independently disconnected
- add `meltano select` to manage what is extracted by a tap.

### Changes

- documentation site will utilize a new static site generation tool called VuePress

- meltano.com will be deployed from the meltano repo

### Fixes

- model dropdown now updates when updating database (no longer requires page refresh)
- prevent model duplication that previously occurred after subsequent "Update Database" clicks

## 0.2.2 - (2018-12-11)

---

### Changes

- documentation site will utilize a new static site generation tool called VuePress
- first iteration of joins (working on a small scale)

## 0.2.1 - (2018-12-06)

---

### Fixes

- resolve version conflict for `idna==2.7`
- fix the `discover` command in the docker images
- fix the `add` command in the docker images
- fix module not found for meltano.core.permissions.utils

## 0.2.0 - (2018-12-04)

---

### New

- add `meltano permissions grant` command for generating permission queries for Postgres and Snowflake - [!90](https://gitlab.com/meltano/meltano/merge_requests/90)
- add 'tap-stripe' to the discovery

### Changes

- demo with [carbon intensity](https://gitlab.com/meltano/tap-carbon-intensity), no API keys needed
- .ma file extension WIP as alternative to lkml

### Fixes

- fix order in Meltano Analyze

## 0.1.4 - (2018-11-27)

### Fixes

- add default values for the 'www' command - [!185](https://gitlab.com/meltano/meltano/merge_requests/185)
- add CHANGELOG.md
- fix a problem with autodiscovery on taps - [!180](https://gitlab.com/meltano/meltano/merge_requests/180)

### Changes

- move the 'api' extra package into the default package
- add 'tap-fastly' to the discovery

---

## 0.1.3

### Changes

- remove `setuptools>=40` dependency
- `meltano` CLI is now in the `meltano` package

## 0.1.2

### Fixes

- target output state is now saved asynchronously

## 0.1.1

### Changes

- initial release<|MERGE_RESOLUTION|>--- conflicted
+++ resolved
@@ -23,12 +23,9 @@
 - [#578](https://gitlab.com/meltano/meltano/issues/578) Remove support for `tap-zuora`.
 - [#1002](https://gitlab.com/meltano/meltano/issues/1002) Update `discovery.yml` with explicit `kind: password` metadata (we infer and set input types of `password` as a safeguard, but the explicit setting is preferred)
 - [#1049](https://gitlab.com/meltano/meltano/issues/1049) Change default `target-sqlite` database name to `warehouse` to not conflict with system database
-<<<<<<< HEAD
 - [#949](https://gitlab.com/meltano/meltano/issues/949) Update the way Meltano handles logs for ELT runs: Every elt run is logged in `.meltano/run/logs/{job_id}/elt_{timestamp}.log`. That allows Meltano to keep logs for multiple, or even concurrent, elt runs with the same `job_id`.
 - [#949](https://gitlab.com/meltano/meltano/issues/949) Update "Create Pipeline" redirect logic based on the previous route being 'transforms' (this is a UX win setting up the user with the sub-UI for the next logical step vs. requiring a manual "Create" click)
-=======
 - [#1051](https://gitlab.com/meltano/meltano/issues/1051) Automatically set SQLALCHEMY_DATABASE_URI config to system database URI
->>>>>>> 70d3fd46
 
 ### Fixes
 
