# CHANGELOG

All notable changes to this project will be documented in this file.
This project adheres to [Semantic Versioning](http://semver.org/) and [Keep a Changelog](http://keepachangelog.com/).



## Unreleased
---

### New

### Changes

- [#1896](https://gitlab.com/meltano/meltano/-/issues/1896) Set pipeline update interval to daily by default, to start after first successful manual run
- [#1888](https://gitlab.com/meltano/meltano/-/issues/1888) Explain in "Edit Connection" button tooltip why it may be disabled
- [#1890](https://gitlab.com/meltano/meltano/-/issues/1890) Clarify that changing Start Date requires a new pipeline to be set up
<<<<<<< HEAD
- [#1892](https://gitlab.com/meltano/meltano/-/issues/1892) Clarify in Run Log modal that the "Explore" button can also be found on the Connections page
- [#1891](https://gitlab.com/meltano/meltano/-/issues/1891) Show data source logo and label in Run Log modal header insteadof pipeline ID
- [#1893](https://gitlab.com/meltano/meltano/-/issues/1893) Hide "Download Log" button while pipeline is running instead of disabling it
=======
- [#1894](https://gitlab.com/meltano/meltano/-/issues/1894) Suggest connecting a data source on Pipelines page when there are no pipelines yet
>>>>>>> 7219c184

### Fixes

- [#1911](https://gitlab.com/meltano/meltano/-/issues/1911) Display "Last updated: Updating..." instead of "Last updated: 1969-12-31" on reports while pipeline is running
- [#1910](https://gitlab.com/meltano/meltano/-/issues/1910) Fix pipeline "Start date" and report "Data starting from" off-by-1 errors caused by timezone differences

### Breaks


## 1.27.0 - (2020-03-30)
---

### Changes

- [#1909](https://gitlab.com/meltano/meltano/-/issues/1909) Suggest disabling ad blocker if request related to an Ads or Analytics extractor was blocked by browser
- [#1886](https://gitlab.com/meltano/meltano/-/issues/1886) Don't prepopulate date fields that are not required and are better left blank
- [#1887](https://gitlab.com/meltano/meltano/-/issues/1887) Hide End Date fields in connection setup since our end-users will want to import everything
- [#1905](https://gitlab.com/meltano/meltano/-/issues/1905) Hide Google Analytics Reports field from UI since startup founder end-users will stick with default

### Fixes

- [#1920](https://gitlab.com/meltano/meltano/-/issues/1920) Fix extractor logo on Google Analytics Explore page
- [#1895](https://gitlab.com/meltano/meltano/-/issues/1895) Fix bug causing newly created pipeline not to show as running when it is
- [#1906](https://gitlab.com/meltano/meltano/-/issues/1906) Fix "Test Connection" for extractors that require a file to be uploaded, like Google Analytics
- [#1931](https://gitlab.com/meltano/meltano/-/issues/1931) Validate uploaded file path when saving or testing connection settings


## 1.26.2 - (2020-03-26)
---

### Fixes

- [#1883](https://gitlab.com/meltano/meltano/-/issues/1883) Fix dashboard and embedded reports failing to load when design has no joins


## 1.26.1 - (2020-03-26)
---

### Changes

- [#1854](https://gitlab.com/meltano/meltano/-/issues/1854) Remove non-marketing-sales data sources from UI
- [#1881](https://gitlab.com/meltano/meltano/-/issues/1881) Store in system database when user was last active
- [#1846](https://gitlab.com/meltano/meltano/-/issues/1846) Freeze reports with relative date filters in time when shared or embedded
- [#1847](https://gitlab.com/meltano/meltano/-/issues/1847) Show date range on embedded reports and dashboards
- [#1847](https://gitlab.com/meltano/meltano/-/issues/1847) Show date range on reports on dashboards


## 1.26.0 - (2020-03-23)
---

### Changes

- [#1188](https://gitlab.com/meltano/meltano/-/issues/1188) Allow sorting by timeframe period columns (e.g. "Creation Date: Month", "Creation Date: Year")
- [#1873](https://gitlab.com/meltano/meltano/-/issues/1873) Display error message when viewing model/design/report before pipeline has run
- [#1874](https://gitlab.com/meltano/meltano/-/issues/1874) Print full error when initial model compilation fails
- [#1875](https://gitlab.com/meltano/meltano/-/issues/1875) Automatically run query when sorting is changed
- [#1876](https://gitlab.com/meltano/meltano/-/issues/1876) Don't store Analyze UI state in report file
- [#1877](https://gitlab.com/meltano/meltano/-/issues/1877) Allow designs to reference the same table more than once
- [#1878](https://gitlab.com/meltano/meltano/-/issues/1878) Recompile models when meltano is upgraded


## 1.25.1 - (2020-03-19)

---

### New

- [#1799](https://gitlab.com/meltano/meltano/issues/1799) Improve date range UX by displaying the date range associated with each attribute in the `<select>` (previously the user had to manually check each one-by-one to see if it had an associated date range filter)

### Changes

- [#1799](https://gitlab.com/meltano/meltano/issues/1799) Update "Date Range(s)" button label to account for pluralization
- [#1799](https://gitlab.com/meltano/meltano/issues/1799) Fallback to inline text and only display the date range `<select>` if there are two or more date ranges to filter on
- [#1799](https://gitlab.com/meltano/meltano/issues/1799) Update date range picker to initialize at the first attribute with a valid date range
- [#1799](https://gitlab.com/meltano/meltano/issues/1799) Update the Report Builder's "jump to date range dropdown" buttons (small calendar icon button associated with the left pane's attribute items) to automatically focus the date range that's associated

### Fixes

- [#1872](https://gitlab.com/meltano/meltano/-/issues/1872) Delete state left over from different pipeline run for same extractor
- [#1779](https://gitlab.com/meltano/meltano/-/issues/1779) Fix loading report directly by URL when design request completes before reports request


## 1.25.0 - (2020-03-16)

---

### New

- [#1843](https://gitlab.com/meltano/meltano/issues/1843) Update the Google Ads Extractor selected attributes definition to also extract the Ad Network and Device segments for the Ads Performance Reports.

### Changes

- [#1852](https://gitlab.com/meltano/meltano/-/issues/1852) Move Pipelines after Connections in navbar
- [#1850](https://gitlab.com/meltano/meltano/-/issues/1850) Rename Connections tab "Connection" and "Pipeline" buttons to "Edit Connection", and "View Pipeline"
- [#1856](https://gitlab.com/meltano/meltano/-/issues/1856) Remove "Custom" data source option from UI
- [#1867](https://gitlab.com/meltano/meltano/-/issues/1867) Make timeframe table headings more human-friendly

### Fixes

- [#1848](https://gitlab.com/meltano/meltano/-/issues/1848) Fix Explore page "Report Builder" column loading when model name and model topic name do not match

## 1.24.1 - (2020-03-12)

---

### New

- [!1523](https://gitlab.com/meltano/meltano/merge_requests/1523) Add support for relative date filter definitions to Meltano Filters. That means that filters over dates and times can have a `[+-]N[dmy]` format instead of a fixed date. That allows Meltano to generate a date relative to a pivot date provided by in the query definition or `NOW()`.
- [#1830](https://gitlab.com/meltano/meltano/issues/1830) Add relative vs. absolute date ranges to date range picker of Report Builder

### Changes

- [#1830](https://gitlab.com/meltano/meltano/issues/1830) Update date ranges calendars with "Today" marker for improved UX

## 1.24.0 - (2020-03-09)

---

### Changes

- [#1831](https://gitlab.com/meltano/meltano/issues/1831) Change main navigation "Reports" to "Explore" and update its nested CTAs to link to a landing page per data source
- [#1705](https://gitlab.com/meltano/meltano/issues/1705) Remove `meltano permissions` feature now that it has been extracted into https://gitlab.com/gitlab-data/permifrost.
- Updated "Report Builder" page with a header to better communicate what the page is for.

### Fixes

- [#1840](https://gitlab.com/meltano/meltano/-/issues/1840) Format InputDateIso8601 value as YYYY-MM-DD since a full timestamp value could represent a different date in UTC and local timezone
- [#1842](https://gitlab.com/meltano/meltano/issues/1842) Fix empty filter attributes bug for non-join designs

## 1.23.2 - (2020-03-05)

---

### New

- [#1820](https://gitlab.com/meltano/meltano/issues/1820) Add Vertical Bar chart type to Report chart options

### Changes

- [#1820](https://gitlab.com/meltano/meltano/issues/1820) Updated chart type selection as a dropdown for improved UX (ensures the chart icon is adorned with its label)

### Fixes

- [#1837](https://gitlab.com/meltano/meltano/issues/1837) Fix tap-mongodb database name setting
- [#1838](https://gitlab.com/meltano/meltano/issues/1838) Properly handle dates and timezones in date range picker
- [#1838](https://gitlab.com/meltano/meltano/issues/1838) Ensure records on boundary dates are included when using date range picker with column of type "time"

## 1.23.1 - (2020-03-04)

---

### Fixes

- [#1836](https://gitlab.com/meltano/meltano/issues/1820) Don't crash when gunicorn is sent HUP signal to reload Meltano service

## 1.23.0 - (2020-03-02)

---

### New

- [#1601](https://gitlab.com/meltano/meltano/issues/1601) Add Explore landing pages per data source to act as an aggregate jump-off point to related dashboards, reports, report templates, and more

### Changes

- [#1601](https://gitlab.com/meltano/meltano/issues/1601) Change "Reports" CTA in each Pipeline and the JobLog modal to link to its corresponding and newly added Explore page
- [#1698](https://gitlab.com/meltano/meltano/issues/1698) Change information architecture to separate Connections and Pipelines into distinct pages

### Fixes

- [#1811](https://gitlab.com/meltano/meltano/issues/1811) Fix an issue when installing a custom plugin.
- [#1794](https://gitlab.com/meltano/meltano/issues/1794) Remove the notification field when notifications are disabled.
- [#1815](https://gitlab.com/meltano/meltano/issues/1815) Fix `mapActions` misplacement in `computed` vs. `methods`
- [#1468](https://gitlab.com/meltano/meltano/issues/1468) Update asn1crypto to get Meltano to work on macOS Catalina

## 1.22.2 - (2020-02-27)

---

### Fixes

- [#1809](https://gitlab.com/meltano/meltano/issues/1809) Fix LogModal padding render issue and `TypeError` with proper conditional check prior to dereferencing
- [#1810](https://gitlab.com/meltano/meltano/issues/1810) Fix an issue where Notifications would not be sent when the application used multiple workers

## 1.22.1 - (2020-02-26)

---

### New

- [#1783](https://gitlab.com/meltano/meltano/issues/1873) Add Shopify extractor as a hidden plugin
- [#1499](https://gitlab.com/meltano/meltano/issues/1499) Add date range selector to Analyze UI (requires a `type=date` or `type=time` in each model needing this functionality)

### Changes

- [#1777](https://gitlab.com/meltano/meltano/issues/1777) Update Meltano Analyze to only preselect the first column and aggregate attributes when no attributes have a `require`d setting
- [#1796](https://gitlab.com/meltano/meltano/issues/1796) Update date range and filter changes to trigger autorun if enabled

### Fixes

- [#1798](https://gitlab.com/meltano/meltano/issues/1798) Add OK button to toasts that couldn't be dismissed previously, to prevent them from getting in the way of modal buttons
- [#1803](https://gitlab.com/meltano/meltano/issues/1803) Ensure SMTP credentials can be set via environment variables
- [#1778](https://gitlab.com/meltano/meltano/issues/1778) Fix missing pipeline date when visiting page directly from URL

## 1.22.0 - (2020-02-24)

---

### New

- [#1646](https://gitlab.com/meltano/meltano/issues/1646) Add default Stripe dashboard
- [#1759](https://gitlab.com/meltano/meltano/issues/1759) Add default reports and dashboard for Google Ads data
- [#1775](https://gitlab.com/meltano/meltano/issues/1775) Add default dashboard for GitLab extractor
- [#1714](https://gitlab.com/meltano/meltano/issues/1714) Add support for a `required` setting in Models so Analyze can still work with more complex reporting scenarios (Facebook and Google Adwords need this)
- [#1780](https://gitlab.com/meltano/meltano/issues/1780) Add default reports and dashboard for Facebook Ads data

## 1.21.2 - (2020-02-18)

---

### New

- [#1740](https://gitlab.com/meltano/meltano/issues/1740) Add "Sharing Reports and Dashboards" section to Getting Started guide
- [#1484](https://gitlab.com/meltano/meltano/issues/1484) Add a subscription field to be notified when a Pipeline will be completed.

### Changes

- [#1740](https://gitlab.com/meltano/meltano/issues/1740) Update Getting Started guide screenshots with up-to-date UI

### Fixes

- [#1751](https://gitlab.com/meltano/meltano/issues/1751) Custom report ordering now works based on user customization
- [#1756](https://gitlab.com/meltano/meltano/issues/1756) Fix embed app to properly render based on `report` or `dashboard` type

## 1.21.1 - (2020-02-17)

---

### Fixes

- [#1754](https://gitlab.com/meltano/meltano/issues/1754) Fix duplicate "Share" button and Reports dropdown clipping issue

## 1.21.0 - (2020-02-17)

---

### New

- [#609](https://gitlab.com/meltano/meltano/issues/609) Add the Google Ads Extractor to Meltano as a hidden plugin. It will be fully enabled on Meltano UI once OAuth support is added. It uses the tap defined in https://gitlab.com/meltano/tap-adwords/
- [#1693](https://gitlab.com/meltano/meltano/issues/1693) Add default transformations for the Google Ads Extractor. They are using the dbt package defined in https://gitlab.com/meltano/dbt-tap-adwords
- [#1694](https://gitlab.com/meltano/meltano/issues/1694) Add default Meltano Models for the Google Ads Extractor. They are defined in https://gitlab.com/meltano/model-adwords
- [#1695](https://gitlab.com/meltano/meltano/issues/1695) Add documentation for the Google Ads Extractor
- [#1723](https://gitlab.com/meltano/meltano/issues/1723) Add various mobile and widescreen related style tweaks to improve base layout at mobile and widescreen widths

### Changes

- [!1460](https://gitlab.com/meltano/meltano/merge_requests/1460) Remove the FTP access from Meltano hosted instances
- [#1629](https://gitlab.com/meltano/meltano/issues/1629) Add "Share Dashboard" functionality
- [#1629](https://gitlab.com/meltano/meltano/issues/1629) Update report "Embed" button to "Share" and include a share link to accompany the embed snippet

### Fixes

- [#1680](https://gitlab.com/meltano/meltano/issues/1680) Fix initial "Last Run" button of a pipeline run to properly open the corresponding job log

## 1.20.1 - (2020-02-13)

---

### New

- [#1650](https://gitlab.com/meltano/meltano/issues/1650) create TOS page and add TOS link to website footer

### Changes

- [#1681](https://gitlab.com/meltano/meltano/issues/1681) Update `transform` during pipeline save to conditionally set `skip` vs. `run` to prevent wasted cycles for extractors that lack transformations
- [#1696](https://gitlab.com/meltano/meltano/issues/1696) Update dashboards list to be alphabetically sorted
- [#1710](https://gitlab.com/meltano/meltano/issues/1710) Hide `tap-fastly` in UI

### Fixes

- [#1696](https://gitlab.com/meltano/meltano/issues/1696) Fix duplicate chart renders when dashboard is loaded
- [#1696](https://gitlab.com/meltano/meltano/issues/1696) Fix "Add to Dashboards" button when loading an existing report (additionally updated `disabled` button states)
- [#1711](https://gitlab.com/meltano/meltano/issues/1711) Disable fields of all kinds when a plugin setting is protected or set in env or meltano.yml
- [#1712](https://gitlab.com/meltano/meltano/issues/1712) Fix lock icon tooltip message on plugin settings that were set in env or meltano.yml
- [#1677](https://gitlab.com/meltano/meltano/issues/1677) Properly represent values of boolean settings that were set using environment verariables in UI

## 1.20.0 - (2020-02-10)

---

### New

- [#1682](https://gitlab.com/meltano/meltano/issues/1682) Use human-readable update interval labels

### Changes

- [#1514](https://gitlab.com/meltano/meltano/issues/1514) Remove DBT docs integration
- [#1679](https://gitlab.com/meltano/meltano/issues/1679) Prevent the `hidden` settings from being sent to the front-end, potentially causing configuration failure

### Fixes

- [#1675](https://gitlab.com/meltano/meltano/issues/1675) Fix future grant diffing for databases and schemas
- [#1674](https://gitlab.com/meltano/meltano/issues/1674) Fix duplicate pipelines bug resulting from recent addition to view and update existing connections

## 1.19.2 - (2020-02-06)

---

### Fixes

- [#1672](https://gitlab.com/meltano/meltano/issues/1672) Pin Werkzeug version to 0.16.1 since 1.0.0 is unsupported by Flask-BabelEx

## 1.19.1 - (2020-02-06)

---

### Fixes

- [#1671](https://gitlab.com/meltano/meltano/issues/1671) Fix error handling bug that caused a console error that impacted further UI interaction

## 1.19.0 - (2020-02-06)

---

### New

- [#1545](https://gitlab.com/meltano/meltano/issues/1545) Add read-only report embed functionality via embeddable `iframe` copy-to-clipboard snippet
- [#1606](https://gitlab.com/meltano/meltano/issues/1606) Update UI after successful plugin configuration with auto installed reports and dashboards
- [#1614](https://gitlab.com/meltano/meltano/issues/1614) Add 'Fix Connection' and 'View Connection' CTAs to Integrations with corresponding pipelines
- [#1550](https://gitlab.com/meltano/meltano/issues/1550) Add the Meltano OAuth Service integration to manage the OAuth flow in the plugin configuration

### Changes

- [#1594](https://gitlab.com/meltano/meltano/issues/1594) Improve onboarding UX by moving the "Update Interval" selection to a post-successful-pipeline action
- [#1594](https://gitlab.com/meltano/meltano/issues/1594) Update pipelines to be sorted alphabetically to match data sources organization
- [#1659](https://gitlab.com/meltano/meltano/issues/1659) Update query attribute toggling and results UX when autorun query is on (via 500ms debounce)
- [#1475](https://gitlab.com/meltano/meltano/issues/1475) GitLab extractor in the UI steers user towards a single data source

### Fixes

- [#1657](https://gitlab.com/meltano/meltano/issues/1657) Fix `update_dashboard` error when payload lacked a `new_settings` key
- [#1602](https://gitlab.com/meltano/meltano/issues/1602) Fix instances where `<a disabled='...'>` vs. `<button disabled='...'>` didn't functionally disable the button (previously they were only disabled visually)
- [#1656](https://gitlab.com/meltano/meltano/issues/1656) Fix conditional header in docs to support Meltano.com and inline docs within the Meltano app

## 1.18.0 - (2020-02-03)

---

### New

- [#1154](https://gitlab.com/meltano/meltano/issues/1154) Adds non-dry mode to `meltano permissions` on Snowflake so that queries can be executed
- [#1578](https://gitlab.com/meltano/meltano/issues/1578) User can request help to delete their data from their MeltanoData instance

### Changes

- [#1516](https://gitlab.com/meltano/meltano/issues/1516) Pipelines now show extractor label rather than name
- [#1652](https://gitlab.com/meltano/meltano/issues/1652) Removes the `--full-refresh` command from `meltano permissions`

### Fixes

- [#1595](https://gitlab.com/meltano/meltano/issues/1595) Updates `meltano permissions` to only revoke permissions on databases defined in the spec
- [#1588](https://gitlab.com/meltano/meltano/issues/1588) Update `scrollTo` behavior in Job Log to work across browsers
- [#1660](https://gitlab.com/meltano/meltano/issues/1660) Fix minor action/mutation bug when loading a report in Analyze
- [#1607](https://gitlab.com/meltano/meltano/issues/1607) Fix inaccurate error during report additions/removal from dashboards (via refactor SSOT reports store)

## 1.17.1 - (2020-01-29)

---

### Changes

- [#1625](https://gitlab.com/meltano/meltano/issues/1625) Update docs on meltano.com to only include extractors and loaders provided in the hosted version of Meltano.
- [#1590](https://gitlab.com/meltano/meltano/issues/1590) Add additional targets to `dbt clean`
- [#1655](https://gitlab.com/meltano/meltano/issues/1655) Add UX message to close buttons in Job Log Modal to reinforce that the pipeline still runs after closing (Ben's hover idea)

### Fixes

- [#1618](https://gitlab.com/meltano/meltano/issues/1618) Fix an issue where an expired session would not redirect to the Login page
- [#1630](https://gitlab.com/meltano/meltano/issues/1630) Fix an integrations setup bug that prevented subsequent pipelines to be created unless a full page refresh occurred

## 1.17.0 - (2020-01-27)

---

### New

- [#1462](https://gitlab.com/meltano/meltano/issues/1462) User will be able to reorder dashboard reports
- [#1482](https://gitlab.com/meltano/meltano/issues/1482) Add future grants and revocations for schemas, tables, and views for roles in the `meltano permissions` command
- [#1376](https://gitlab.com/meltano/meltano/issues/1376) Add last updated date to reports
- [#1409](https://gitlab.com/meltano/meltano/issues/1409) Add data start date to Analysis page

- [#1241](https://gitlab.com/meltano/meltano/issues/1241) Add `dashboard` plugin type to enable bundling curated reports and dashboards for data sources
- [#1241](https://gitlab.com/meltano/meltano/issues/1241) Add `--include-related` flag to `meltano add` and `meltano install` to automatically install related plugins based on namespace
- [#1241](https://gitlab.com/meltano/meltano/issues/1241) Add default dashboard and reports for Google Analytics

### Changes

- [#1481](https://gitlab.com/meltano/meltano/issues/1481) Add table and view revocations for roles in the `meltano permissions` command
- [#1459](https://gitlab.com/meltano/meltano/issues/1459) Users can no longer install tap-carbon-intensity from the UI

### Fixes

- [#1600](https://gitlab.com/meltano/meltano/issues/1600) Fix tooltip for Data Source "Connect" buttons
- [#1605](https://gitlab.com/meltano/meltano/issues/1605) Fix an infinite loop causing extraneous API calls to the configuration endpoint
- [#1561](https://gitlab.com/meltano/meltano/issues/1561) Fix `onFocusInput()` to properly focus-and-auto-scroll to `<input type='file'>`s in the data source docs UI
- [#1561](https://gitlab.com/meltano/meltano/issues/1561) Fix `<input type='file'>` styling to better accommodate flexible widths

## 1.16.1 - (2020-01-23)

---

### New

- [#1592](https://gitlab.com/meltano/meltano/issues/1592) Add MAX and MIN aggregate functions to Meltano Models
- [#1552](https://gitlab.com/meltano/meltano/issues/1552) Add "Custom" data source CTA to link to the create custom data source docs
- [#1462](https://gitlab.com/meltano/meltano/issues/1462) User will be able to reorder dashboard reports

### Changes

- [#1510](https://gitlab.com/meltano/meltano/issues/1510) Remove breadcrumbs (not currently useful)
- [#1589](https://gitlab.com/meltano/meltano/issues/1589) Add dbt-specific files to a .gitignore
- [#1402](https://gitlab.com/meltano/meltano/issues/1402) Onboarding redesign to minimize steps and friction ('Extractors' as 'Data Sources', pipelines are secondary to 'Data Source' integrations, and removed loader, transform, and pipeline name as editable in favor of preselected values in accordance with our hosted solution)
- [#1402](https://gitlab.com/meltano/meltano/issues/1402) Local development now requires `.env` to connect a `target-postgres` loader (docs update to follow in [#1586](https://gitlab.com/meltano/meltano/issues/1586) )
- [#1410](https://gitlab.com/meltano/meltano/issues/1410) Update the Design UI to expose timeframes explicitly

### Fixes

- [#1573](https://gitlab.com/meltano/meltano/issues/1573) Fix docs `shouldShowNavbar` conditional and improve query string `embed=true` parsing
- [#1579](https://gitlab.com/meltano/meltano/issues/1579) Make color contrast for CTA buttons accessible
- [#1410](https://gitlab.com/meltano/meltano/issues/1410) Fix a problem with Report that has timeframes selections

### Breaks

## 1.16.0 - (2020-01-20)

---

### New

- [#1556](https://gitlab.com/meltano/meltano/issues/1556) Add default transformations for the Facebook Ads Extractor. They are using the dbt package defined in https://gitlab.com/meltano/dbt-tap-facebook
- [#1557](https://gitlab.com/meltano/meltano/issues/1557) Add default Meltano Models for the Facebook Ads Extractor. They are defined in https://gitlab.com/meltano/model-facebook
- [#1560](https://gitlab.com/meltano/meltano/issues/1560) Make the Facebook Ads Extractor available by default on Meltano UI

### Changes

- [#1541](https://gitlab.com/meltano/meltano/issues/1541) Revert `tap-csv`'s `kind: file` to text input for `csv_files_definition` as we don't fully support `tap-csv` via the UI with single (definition json) and multiple (csv files) file uploading
- [#1477](https://gitlab.com/meltano/meltano/issues/1477) Add a `read-only` mode to Meltano to disable all modifications from the UI

### Fixes

### Breaks

## 1.15.1 - (2020-01-16)

---

### New

- [#608](https://gitlab.com/meltano/meltano/issues/608) Add the Facebook Ads Extractor to Meltano as a hidden plugin. It will be fully enabled on Meltano UI once bundled Transformations and Models are added. It uses the tap defined in https://gitlab.com/meltano/tap-facebook/
- [meltano/model-stripe#2](https://gitlab.com/meltano/model-stripe/issues/2) Add timeframes to the Stripe models
- [#1533](https://gitlab.com/meltano/meltano/issues/1533) Add documentation for the Facebook Ads Extractor

### Changes

- [#1527](https://gitlab.com/meltano/meltano/issues/1527) Update the dashboard modal header to properly differentiate between "Create" and "Edit"
- [#1456](https://gitlab.com/meltano/meltano/issues/1456) 404 Error page now has better back functionality and ability to file new issues directly from the page

### Fixes

- [#1538](https://gitlab.com/meltano/meltano/issues/1538) Fix timeframes not properly displaying on the base table
- [#1574](https://gitlab.com/meltano/meltano/issues/1574) Fix an issue with Meltano crashing after a succesful login
- [#1568](https://gitlab.com/meltano/meltano/issues/1568) Restore support for custom plugins that don't have their available settings defined in discovery.yml

## 1.15.0 - (2020-01-13)

---

### New

- [#1483](https://gitlab.com/meltano/meltano/issues/1483) Add login audit columns to track last login time
- [#1480](https://gitlab.com/meltano/meltano/issues/1480) Add tests to `meltano permissions` command for Snowflake
- [#1392](https://gitlab.com/meltano/meltano/issues/1392) Add inline docs to Extractor configurations in iteration toward improving data setup onboarding

### Changes

- [#1480](https://gitlab.com/meltano/meltano/issues/1480) Add schema revocations for roles in the `meltano permissions` command
- [#1458](https://gitlab.com/meltano/meltano/issues/1458) Remove tap-carbon-intensity-sqlite model from default installation
- [#1458](https://gitlab.com/meltano/meltano/issues/1458) Update docs to reflect new getting started path and updated screenshots
- [#1513](https://gitlab.com/meltano/meltano/issues/1513) Remove dead code related to `/model` route that we no longer link to in favor of the contextual Analyze CTAs and the `MainNav.vue`'s Analyze dropdown
- [#1542](https://gitlab.com/meltano/meltano/issues/1542) Update version, logout, and help UI partial (upper right) to have less prominence and more clearly communicate the "Sign Out" action

### Fixes

- [#1480](https://gitlab.com/meltano/meltano/issues/1480) Fix database revocations corner case for roles in the `meltano permissions` command
- [#1553](https://gitlab.com/meltano/meltano/issues/1553) Fix bug occurring when loading a report that lacks join tables
- [#1540](https://gitlab.com/meltano/meltano/issues/1540) Meltano Analyze will now leverage Pipelines instead of Loaders in the connection dropdown
- [#1540](https://gitlab.com/meltano/meltano/issues/1540) Meltano Analyze will now infer the connection to use instead of it being provided by the user

### Breaks

## 1.14.3 - (2020-01-09)

---

### Fixes

- [#1521](https://gitlab.com/meltano/meltano/issues/1521) Sanitize user-submitted string before using it in file path

## 1.14.2 - (2020-01-09)

---

### New

- [#1391](https://gitlab.com/meltano/meltano/issues/1391) Lock all settings that are controlled through environment variables
- [#1393](https://gitlab.com/meltano/meltano/issues/1393) Add contextual Analyze CTAs for each Pipeline in the Pipelines list
- [#1551](https://gitlab.com/meltano/meltano/issues/1551) Add dbt clean before compile and runs

### Changes

- [#1424](https://gitlab.com/meltano/meltano/issues/1424) Update pipeline elapsed time display to be more human friendly

### Fixes

- [#1430](https://gitlab.com/meltano/meltano/issues/1430) Fix the state not stored for pipelines when Transforms run
- [#1448](https://gitlab.com/meltano/meltano/issues/1448) Fix `AnalyzeList.vue` to display message and link when lacking contextual models

### Breaks

## 1.14.1 - (2020-01-06)

---

### Fixes

- [#1520](https://gitlab.com/meltano/meltano/issues/1520) Fix bug when updating a dashboard that could undesirably overwrite another existing dashboard

### Breaks

## 1.14.0 - (2019-12-30)

---

### New

- [#1461](https://gitlab.com/meltano/meltano/issues/1461) Display toasted notification for report adding to dashboard
- [#1419](https://gitlab.com/meltano/meltano/issues/1419) Add ability to edit and delete dashboards
- [#1411](https://gitlab.com/meltano/meltano/issues/1411) Add download log button to Job Log Modal

### Changes

- [#1311](https://gitlab.com/meltano/meltano/issues/1311) Remove unused meltano/meltano/runner docker image
- [#1502](https://gitlab.com/meltano/meltano/issues/1502) Update configuration file uploads to occur on save vs. file picker completion

### Fixes

- [#1518](https://gitlab.com/meltano/meltano/issues/1518) Fix bug that caused all text fields to show up as required in configuration modals
- [#1446](https://gitlab.com/meltano/meltano/issues/1446) Fix bug that could result in a broken report when the report URL was manually modified
- [#1411](https://gitlab.com/meltano/meltano/issues/1411) Fix bug when reading too large a job log file

## 1.13.0 - (2019-12-23)

---

### New

- [#1269](https://gitlab.com/meltano/meltano/issues/1269) Add `kind: file` so single file uploads can be used with extractors (`tap-google-analytics`'s `key_file_location` is the first user)
- [#1494](https://gitlab.com/meltano/meltano/issues/1494) Add `LIKE` options to Analyze Filter UI so users better understand what filtering patterns are available

### Changes

- [#1399](https://gitlab.com/meltano/meltano/issues/1399) Log Modal now has a prompt to explain potential factors in required time for pipelines to complete
- [#1433](https://gitlab.com/meltano/meltano/issues/1433) Remove `/orchestrate` route and thus the Airflow iframe as this is overkill for our current target users

### Fixes

- [#1434](https://gitlab.com/meltano/meltano/issues/1434) Fix Analyze CTAs to only enable if at least one related pipeline has succeeded
- [#1447](https://gitlab.com/meltano/meltano/issues/1447) Various fixes around loading and reloading reports to mitigate false positive `sqlErrorMessage` conditions
- [#1509](https://gitlab.com/meltano/meltano/issues/1509) Allow plugin profile config to be set through meltano.yml

## 1.12.2 - (2019-12-20)

---

### New

- [#1437](https://gitlab.com/meltano/meltano/issues/1437) Users can now share their dashboards with an automatically generated email

### Changes

- [#1466](https://gitlab.com/meltano/meltano/issues/1466) Filters now have clear language and indiciation that they use AND for chaining
- [#1464](https://gitlab.com/meltano/meltano/issues/1464) Remove the "only" option for transforms in Create Pipeline form

- [#1399](https://gitlab.com/meltano/meltano/issues/1399) Log Modal now has a prompt to explain potential factors in required time for pipelines to complete
- [#1431](https://gitlab.com/meltano/meltano/issues/1431) Add "pipeline will still run if modal is closed" message in the Job Log Modal

### Changes

- [#1422](https://gitlab.com/meltano/meltano/issues/1422) Update start date field to have a recommendation

### Fixes

- [#1447](https://gitlab.com/meltano/meltano/issues/1447) Various fixes around loading and reloading reports to mitigate false positive `sqlErrorMessage` conditions
- [#1443](https://gitlab.com/meltano/meltano/issues/1443) Fix tooltip clipping in modals
- [#1500](https://gitlab.com/meltano/meltano/issues/1500) Fix `meltano install` not running the migrations.

## 1.12.1 - (2019-12-18)

---

### Changes

- [#1403](https://gitlab.com/meltano/meltano/issues/1403) Remove "Orchestrate", "Model", and "Notebook" from the main navigation until each respective UI is more useful (the `/orchestrate` and `/model` routes still exist)
- [#1476](https://gitlab.com/meltano/meltano/issues/1476) Add database and warehouse revocations for roles in the `meltano permissions` command
- [#1473](https://gitlab.com/meltano/meltano/issues/1473) Update Release issue template to recent guidelines

## 1.12.0 - (2019-12-16)

---

### New

- [#1374](https://gitlab.com/meltano/meltano/issues/1374) Add role revocation for users and roles in the `meltano permissions` command
- [#1377](https://gitlab.com/meltano/meltano/issues/1377) Document cleanup steps after MeltanoData testing
- [#1438](https://gitlab.com/meltano/meltano/issues/1438) Add documentation for DNS spoofing error
- [#1436](https://gitlab.com/meltano/meltano/issues/1436) Add video walkthrough on how to setup Google Analytics so that the Meltano Extractor can be able to access the Google APIs and the Google Analytics data.

### Changes

- [#1350](https://gitlab.com/meltano/meltano/issues/1350) Switch to all lower case for Snowflake permission comparisons in the `meltano permissions` command
- [#1449](https://gitlab.com/meltano/meltano/issues/1449) Hide the Marketo Extractor form Meltano UI
- [#1397](https://gitlab.com/meltano/meltano/issues/1397) Optimize workflow for MeltanoData setup
- [#1423](https://gitlab.com/meltano/meltano/issues/1423) Update sidebar and docs to include Ansible

## 1.11.2 - (2019-12-13)

---

### Changes

- [#1435](https://gitlab.com/meltano/meltano/issues/1435) Change "Model" to "Analyze" so the Pipeline CTA is actionable and less abstract
- [#1432](https://gitlab.com/meltano/meltano/issues/1432) Changed "Close" to "Back" in Log Modal to help mitigate "Am I ending the pipeline?" concerns

### Fixes

- [#1439](https://gitlab.com/meltano/meltano/issues/1439) Fix relative elapsed time since last run time display in the Pipelines UI
- [#1441](https://gitlab.com/meltano/meltano/issues/1441) Fix auto advance to "Create Pipeline" when coming from "Load" step (previously "Transform" step, but this has been removed from the UI)
- [#1440](https://gitlab.com/meltano/meltano/issues/1440) Allow installed plugins to appear in UI even if hidden in configuration

## 1.11.1 - (2019-12-12)

---

### New

- [#1351](https://gitlab.com/meltano/meltano/issues/1351) Add "Create Meltano Account" promo for `meltano.meltanodata.com`
- [#1055](https://gitlab.com/meltano/meltano/issues/1055) Add "Disable" button to Tracking Acknowledgment toast so user's can opt-out from the UI
- [#1408](https://gitlab.com/meltano/meltano/issues/1408) Add "Last Run" context to each pipeline
- [#1408](https://gitlab.com/meltano/meltano/issues/1408) Add "Started At", "Ended At", and "Elapsed" to Job Log modal
- [#1390](https://gitlab.com/meltano/meltano/issues/1390) Display of extractors and loaders can now be configured through the `hidden` property in `discovery.yml`

### Changes

- [#1398](https://gitlab.com/meltano/meltano/issues/1398) Update default Transform from "Skip" to "Run"
- [#1406](https://gitlab.com/meltano/meltano/issues/1406) Update Analyze Query section CSS for improved UX (visually improved organization and scanability)
- [#1417](https://gitlab.com/meltano/meltano/issues/1417) Update SCSS variable usage in components for SSOT styling
- [#1408](https://gitlab.com/meltano/meltano/issues/1408) Updated date and time displays to be human-friendly (`moment.js`)
- [#1268](https://gitlab.com/meltano/meltano/issues/1268) Remove Transform step from UI (Create Schedule still allows choosing "Skip" or "Only" but will intelligently default to "Skip" or "Run")

## 1.11.0 - (2019-12-09)

---

### New

- [#1361](https://gitlab.com/meltano/meltano/issues/1361) Add `kind: hidden` to `discovery.yml` so certain connector settings can validate with a default `value` but remain hidden from the user for improved UX

### Changes

- [#1389](https://gitlab.com/meltano/meltano/issues/1389) Temporary Profiles feature removal (conditionally removed if 2+ profiles not already created so existing users can continue using multiple profiles if created)
- [#1373](https://gitlab.com/meltano/meltano/issues/1373) Update MeltanoData deletion process with 1Password

### Fixes

- [#1401](https://gitlab.com/meltano/meltano/issues/1401) Fix double instance of self hosted CTA on desktop sites

## 1.10.2 - (2019-12-06)

---

### Changes

- [#1371](https://gitlab.com/meltano/meltano/issues/1371) Provide more specific instructions for Google Analytics configuration
- [#1381](https://gitlab.com/meltano/meltano/issues/1381) Update the default directory for client_secrets.json for the Google Analytics Extractor to be located under the extract/ directory and not the project's root.
- [#1345](https://gitlab.com/meltano/meltano/issues/1345) Update the documentation for the [Salesforce Extractor](https://www.meltano.com/plugins/extractors/salesforce.html) to contain additional information on Security Tokens
- [#1383](https://gitlab.com/meltano/meltano/issues/1383) Add CTA for hosted solution signup to navigation

### Fixes

- [#1379](https://gitlab.com/meltano/meltano/issues/1379) Fix an issue with Airflow scheduling too many jobs.
- [#1386](https://gitlab.com/meltano/meltano/issues/1386) Fix connector modal clipping issue where small browser heights prevented accessing the "Save" area

### Breaks

## 1.10.1 - (2019-12-05)

---

### Changes

- [#1373](https://gitlab.com/meltano/meltano/issues/1373) Update MeltanoData deletion process with 1Password
- [#1373](https://gitlab.com/meltano/meltano/issues/1373) Update Analyze dropdown as scrollable to better display model CTAs (scrollable dropdown vs. scrolling entire page)

### Fixes

- [#1373](https://gitlab.com/meltano/meltano/issues/1373) Fix formatting on custom containers in MeltanoData guide

## 1.10.0 - (2019-12-04)

---

### New

- [#1343](https://gitlab.com/meltano/meltano/issues/1343) Add current Meltano version to main navigation

### Changes

- [#1358](https://gitlab.com/meltano/meltano/issues/1358) Update MeltanoData guide with maintenance and debugging instructions
- [#1337](https://gitlab.com/meltano/meltano/issues/1337) Add CTA to installations for free hosted dashboards
- [#1365](https://gitlab.com/meltano/meltano/issues/1365) Add process for deleting meltanodata instances
- [#1340](https://gitlab.com/meltano/meltano/issues/1340) Update connector settings UI to communicate the required status of each setting
- [#1357](https://gitlab.com/meltano/meltano/issues/1357) Update LogModal Analyze CTAs so Analyze can preselect the correct loader for a given analysis

### Fixes

- [#1364](https://gitlab.com/meltano/meltano/issues/1364) Fix instructions to SSH into MeltanoData.com instance

## 1.9.1 - (2019-12-04)

---

### Fixes

- [#1355](https://gitlab.com/meltano/meltano/issues/1355) Upgrade version of `discovery.yml` so that not upgraded Meltano instances with a pre v1.9.0 Meltano version do not break.

## 1.9.0 - (2019-12-03)

---

### New

- [marketing#103](https://gitlab.com/meltano/meltano-marketing/issues/103) Add Google Site Verification token to site
- [#1346](https://gitlab.com/meltano/meltano/issues/1346) Add new tutorial for using FileZilla with a Meltano project
- [#1292](https://gitlab.com/meltano/meltano/issues/1292) Add guide for setting up Meltano projects on meltanodata.com

### Changes

- [#1341](https://gitlab.com/meltano/meltano/issues/1341) Various `discovery.yml` and connector configuration UI updates to improve UX.
- [#1341](https://gitlab.com/meltano/meltano/issues/1341) Updated documentation to communicate the various optional settings of a connector

### Fixes

- [#1334](https://gitlab.com/meltano/meltano/issues/1334) Fix automatic population of airflow.cfg after installation
- [#1344](https://gitlab.com/meltano/meltano/issues/1344) Fix an ELT automatic discovery error when running Meltano on Python3.6

## 1.8.0 - (2019-12-02)

---

### New

- [#764](https://gitlab.com/meltano/meltano/issues/764) Add plugin profiles to enable multiple configurations for extractors
- [#1081](https://gitlab.com/meltano/meltano/issues/1081) Add ability to delete data pipelines
- [#1217](https://gitlab.com/meltano/meltano/issues/1217) Add "Test Connection" button to validate connection settings prior to ELT runs
- [#1236](https://gitlab.com/meltano/meltano/issues/1236) Add contextual Analyze CTAs in the Job Log UI
- [#1271](https://gitlab.com/meltano/meltano/issues/1271) Add labels in discovery.yml for easy brand definition

### Changes

- [#1323](https://gitlab.com/meltano/meltano/issues/1323) Add CTA to send users to Typeform to provide info for setting up a hosted dashboard

- [#1323](https://gitlab.com/meltano/meltano/issues/1323) Add CTA to send users to Typeform to provide info for setting up a hosted dashboard
- [#1271](https://gitlab.com/meltano/meltano/issues/1271) Improve messaging on tap and target settings modals
- [#1226](https://gitlab.com/meltano/meltano/issues/1226) Update Pipelines main navigation link to show all data pipeline schedules if that step has been reached
- [#1323](https://gitlab.com/meltano/meltano/issues/1323) Add CTA to send users to Typeform to provide info for setting up a hosted dashboard
- [#1271](https://gitlab.com/meltano/meltano/issues/1271) Improve messaging on tap and target settings modals
- [#1246](https://gitlab.com/meltano/meltano/issues/1246) Update the [Salesforce API + Postgres](https://www.meltano.com/tutorials/salesforce-and-postgres.html) Tutorial to use Meltano UI for setting up the Extractor and Loader, running the ELT pipeline and analyzing the results.

- [#1225](https://gitlab.com/meltano/meltano/issues/1225) Update dbt docs link to be conditional so the user doesn't experience 404s

## 1.7.2 - (2019-11-26)

---

### Fixes

- [#1318](https://gitlab.com/meltano/meltano/merge_requests/1318/) Pin dbt version to `v0.14.4` to address Meltano Transformation failing when using dbt `v0.15.0`

## 1.7.1 - (2019-11-25)

---

### Fixes

- [#1184](https://gitlab.com/meltano/meltano/merge_requests/1184/) Fix `contextualModels` implementation for contextual CTAs in Job Log modal

## 1.7.0 - (2019-11-25)

---

### New

- [#1236](https://gitlab.com/meltano/meltano/issues/1236) Add contextual Analyze CTAs in the Job Log UI

### Fixes

- [#1298](https://gitlab.com/meltano/meltano/issues/1298) Let default entity selection be configured in discovery.yml under `select`
- [#1298](https://gitlab.com/meltano/meltano/issues/1298) Define default entity selection for tap-salesforce
- [#1304](https://gitlab.com/meltano/meltano/issues/1304) Fix Meltano subprocess fetching large catalogs (e.g. for Salesforce) getting stuck do to the subprocess' stderr buffer filling and the process getting deadlocked.

## 1.6.0 - (2019-11-18)

---

### New

- [#1235](https://gitlab.com/meltano/meltano/issues/1235) Add help link button in the app
- [#1285](https://gitlab.com/meltano/meltano/issues/1285) Add link to YouTube guidelines for release instructions
- [#1277](https://gitlab.com/meltano/meltano/issues/1277) Move sections that don't apply to outside contributors from Contributing and Roadmap docs to Handbook: Release Process, Release Schedule, Demo Day, Speedruns, DigitalOcean Marketplace

### Changes

- [#1257](https://gitlab.com/meltano/meltano/issues/1257) Prevent modified logo file upon each build
- [#1289](https://gitlab.com/meltano/meltano/issues/1289) Dismiss all modals when using the escape key
- [#1282](https://gitlab.com/meltano/meltano/issues/1282) Remove Entity Selection from the UI (still available in CLI) and default to "All" entities for a given data source
- [#1303](https://gitlab.com/meltano/meltano/issues/1303) Update the configuration options for the Salesforce Extractor to only include relevant properties. Remove properties like the client_id that were not used for username/password authentication.
- [#1308](https://gitlab.com/meltano/meltano/issues/1308) Update the configuration options for the Marketo Extractor to use a Start Date instead of a Start Time.

### Fixes

- [#1297](https://gitlab.com/meltano/meltano/issues/1297) Get actual latest ELT job log by sorting matches by creation time with nanosecond resolution
- [#1297](https://gitlab.com/meltano/meltano/issues/1297) Fix pipeline failure caused by jobs that require true concurrency being executed on CI runners that don't

## 1.5.0 - (2019-11-11)

---

### New

- [#1222](https://gitlab.com/meltano/meltano/issues/1222) Include static application security testing (SAST) in the pipeline
- [#1164](https://gitlab.com/meltano/meltano/issues/1164) Add "transform limitations" message to Transform UI
- [#1272](https://gitlab.com/meltano/meltano/issues/1272) Add Vuepress plugin to generate a sitemap on website build
- [meltano-marketing#89](https://gitlab.com/meltano/meltano-marketing/issues/89) Adds basic title and meta descriptions to all public-facing website & documentation pages.

### Changes

- [#1239](https://gitlab.com/meltano/meltano/issues/1239) Update header buttons layout on small viewports
- [#1019](https://gitlab.com/meltano/meltano/issues/1019) Automatically update package.json file versions
- [#1253](https://gitlab.com/meltano/meltano/issues/1253) Do not allow `meltano` command invocation without any argument
- [#1192](https://gitlab.com/meltano/meltano/issues/1192) Improve helper notes associated with each Extract, Load, and Transform step to better communicate the purpose of each
- [#1201](https://gitlab.com/meltano/meltano/issues/1201) Improved "Auto Advance" messaging regarding Entity Selection. We also doubled the default toast time to improve likelihood of reading feedback.
- [#1191](https://gitlab.com/meltano/meltano/issues/1191) update Google Analytics extractor documentation to explain how to set up the Google Analytics API, and remove duplicate instructions from the [Google Analytics API + Postgres tutorial](http://meltano.com/tutorials/google-analytics-with-postgres.html#prerequisites)
- [#1199](https://gitlab.com/meltano/meltano/issues/1199) Add example and sample CSV files to the CSV extractor documentation
- [#1247](https://gitlab.com/meltano/meltano/issues/1247) Update the [Loading CSV Files to a Postgres Database](https://www.meltano.com/tutorials/csv-with-postgres.html) Tutorial to use Meltano UI for setting up the Extractor and Loader, running the ELT pipeline and analyzing the results. Also provide all the files used in the tutorial (transformations, models, etc) as downloadable files.
- [#1279] Revise ["Roadmap" section](https://meltano.com/docs/roadmap.html) of the docs with clarified persona, mission, vision, and re-order content
- [#1134](https://gitlab.com/meltano/meltano/issues/1134) Update the [GitLab API + Postgres](https://www.meltano.com/tutorials/gitlab-and-postgres.html). Include video walk-through and update the end to end flow to only use Meltano UI.
- [#95](https://gitlab.com/meltano/meltano-marketing/issues/95) Update the DigitalOcean CTA to go to the public directory page for the Meltano droplet
- [#1270](https://gitlab.com/meltano/meltano/issues/1270) Main navigation "Pipeline" to "Pipelines" to reinforce multiple vs. singular (conflicts a bit with the verb approach of the other navigation items but we think it's worth it for now)
- [#1240](https://gitlab.com/meltano/meltano/issues/1240) Provide clarity around how Airflow can be used directly in documentation and UI
- [#1263](https://gitlab.com/meltano/meltano/issues/1263) Document lack of Windows support and suggest WSL, Docker

### Fixes

- [#1259](https://gitlab.com/meltano/meltano/issues/1259) Fix `meltano elt` not properly logging errors happening in the ELT process
- [#1183](https://gitlab.com/meltano/meltano/issues/1183) Fix a race condition causing the `meltano.yml` to be empty in some occurence
- [#1258](https://gitlab.com/meltano/meltano/issues/1258) Fix format of custom extractor's capabilities in meltano.yml
- [#1215](https://gitlab.com/meltano/meltano/issues/1215) Fix intercom documentation footer overlap issue.
- [#1215](https://gitlab.com/meltano/meltano/issues/1215) Fix YouTube iframes to be responsive (resolves unwanted side-effect of horizontal scrollbar at mobile/tablet media queries)

## 1.4.0 - (2019-11-04)

---

### New

- [#1208](https://gitlab.com/meltano/meltano/issues/1208) Add description to `Plugin` definition and updated `discovery.yml` and UI to consume it
- [#1195](https://gitlab.com/meltano/meltano/issues/1195) Add temporary message in configuration communicating their global nature until "Profiles" are implemented
- [#1245](https://gitlab.com/meltano/meltano/issues/1245) Add detailed information on the documentation about events tracked by Meltano when Anonymous Usage Data tracking is enabled.
- [#1228](https://gitlab.com/meltano/meltano/issues/1228) Add preselections of the first column and aggregate of base table to initialize Analyze with data by default.

### Changes

- [#1244](https://gitlab.com/meltano/meltano/issues/1244) Add instructions on how to deactivate a virtual environment
- [#1082](https://gitlab.com/meltano/meltano/issues/1082) Meltano will now enable automatically DAGs created in Airflow
- [#1231](https://gitlab.com/meltano/meltano/issues/1231) Update CLI output during project initialization
- [#1126](https://gitlab.com/meltano/meltano/issues/1126) Minor UI updates to improve clarity around Schedule step and Manual vs Orchestrated runs
- [#1210](https://gitlab.com/meltano/meltano/issues/1210) Improved SQLite loader configuration context (name and description)
- [#1185](https://gitlab.com/meltano/meltano/issues/1185) Remove majority of unimplemented placeholder UI buttons
- [#1166](https://gitlab.com/meltano/meltano/issues/1166) Clarify in documentation that plugin configuration is stored in the `.meltano` directory, which is in `.gitignore`.
- [#1200](https://gitlab.com/meltano/meltano/issues/1200) Link to new Getting Help documentation section instead of issue tracker where appropriate

- [#1227](https://gitlab.com/meltano/meltano/issues/1227) Update Notebook `MainNav` link to jump to our Jupyter Notebook docs

### Fixes

- [#1075](https://gitlab.com/meltano/meltano/issues/1075) Fix a bug that caused `target-csv` to fail.
- [#1233](https://gitlab.com/meltano/meltano/issues/1233) Fix the Design page failing to load a Design that has timeframes on the base table
- [#1187](https://gitlab.com/meltano/meltano/issues/1187) Updated configuration to support `readonly` kind to prevent unwanted editing
- [#1187](https://gitlab.com/meltano/meltano/issues/1187) Updated configuration to setting resets to prevent unwanted editing
- [#1187](https://gitlab.com/meltano/meltano/issues/1187) Updated configuration to conditionally reset certain settings to prevent unwanted editing
- [#1187](https://gitlab.com/meltano/meltano/issues/1187) Updated configuration to prevent unwanted editing until we handle this properly with role-based access control
- [#1187](https://gitlab.com/meltano/meltano/issues/1187) Updated certain connector configuration settings with a `readonly` flag to prevent unwanted editing in the UI. This is temporary and will be removed when we handle this properly with role-based access control.
- [#1198](https://gitlab.com/meltano/meltano/issues/1198) Fix "More Info." link in configuration to properly open a new tab via `target="_blank"`

- [#1229](https://gitlab.com/meltano/meltano/issues/1229) Improve extractor schema autodiscovery error messages and don't attempt autodiscovery when it is known to not be supported, like in the case of tap-gitlab
- [#1207](https://gitlab.com/meltano/meltano/issues/1207) Updated all screenshots in Getting Started Guide to reflect the most current UI

## 1.3.0 - (2019-10-28)

---

### New

- [#991](https://gitlab.com/meltano/meltano/issues/991) Add e2e tests for simple sqlite-carbon workflow
- [#1103](https://gitlab.com/meltano/meltano/issues/1103) Add Intercom to Meltano.com to interact with our users in real-time
- [#1130](https://gitlab.com/meltano/meltano/issues/1130) Add Tutorial for extracting data from Google Analytics and loading the extracted data to Postgres
- [#1168](https://gitlab.com/meltano/meltano/issues/1168) Speedrun video added to home page and new release issue template
- [#1182](https://gitlab.com/meltano/meltano/issues/1182) Add `null`able date inputs so optional dates aren't incorrectly required in validation
- [#1169](https://gitlab.com/meltano/meltano/issues/1169) Meltano now generates the dbt documentation automatically

### Changes

- [!1061](https://gitlab.com/meltano/meltano/merge_requests/1061) Update the Getting Started Guide and the Meltano.com documentation with the new UI and information about job logging and how to find the most recent run log of a pipeline.
- [#1213](https://gitlab.com/meltano/meltano/issues/1213) Add VuePress use and benefits to documentation
- [#922](https://gitlab.com/meltano/meltano/issues/922) Document the importance of transformations and how to get started
- [#1167](https://gitlab.com/meltano/meltano/issues/1167) Iterate on docs to improve readability and content updates

### Fixes

- [#1173](https://gitlab.com/meltano/meltano/issues/1173) Fix `sortBy` drag-and-drop bug in Analyze by properly using `tryAutoRun` vs. `runQuery`
- [#1079](https://gitlab.com/meltano/meltano/issues/1079) `meltano elt` will now run in isolation under `.meltano/run/elt`
- [#1204](https://gitlab.com/meltano/meltano/issues/1204) move project creation steps out of the local installation section of the docs and into the Getting Started Guide
- [#782](https://gitlab.com/meltano/meltano/issues/782) Update timeframe label and fix timeframe attributes to properly display in the Result Table

## 1.2.1 - (2019-10-22)

---

### New

- [#1123](https://gitlab.com/meltano/meltano/issues/1123) Add first-class "Submit Issue" CTA to help expedite resolution when a running job fails. Also updated the "Log" CTA in the Pipelines UI to reflect a failed state.

### Fixes

- [#1172](https://gitlab.com/meltano/meltano/issues/1172) Fix analytics issue related to app version

## 1.2.0 - (2019-10-21)

---

### New

- [#1121](https://gitlab.com/meltano/meltano/issues/1121) Add ability to configure listen address of Meltano and Airflow
- [#1022](https://gitlab.com/meltano/meltano/issues/1022) Add "Autorun Query" toggle and persist the user's choice across sessions
- [#1060](https://gitlab.com/meltano/meltano/issues/1060) Auto advance to Job Log from Pipeline Schedule creation
- [#1111](https://gitlab.com/meltano/meltano/issues/1111) Auto advance to Loader installation step when an extractor lacks entity selection

### Changes

- [#1013](https://gitlab.com/meltano/meltano/issues/1013) Toast initialization and analytics initialization cleanup

### Fixes

- [#1050](https://gitlab.com/meltano/meltano/issues/1050) Fix a bug where the Job log would be created before the `transform` are run.
- [#1122](https://gitlab.com/meltano/meltano/issues/1122) `meltano elt` will now properly run when using `target-snowflake`.
- [#1159](https://gitlab.com/meltano/meltano/issues/1159) Minor UI fixes (proper `MainNav` Model icon active color during Analyze route match & "Run" auto query related cleanup) and `...NameFromRoute` refactor renaming cleanup

## 1.1.0 - (2019-10-16)

---

### New

- [#1106](https://gitlab.com/meltano/meltano/issues/1106) Add description metadata to the GitLab extractor's Ultimate License configuration setting
- [#1057](https://gitlab.com/meltano/meltano/issues/1057) Auto advance to Entity Selection when an extractor lacks configuration settings
- [#51](https://gitlab.com/meltano/meltano-marketing/issues/51) Update Google Analytics to track `appVersion`, custom `projectId`, and to properly use the default `clientId`. The CLI also now uses `client_id` to differentiate between a CLI client id (not versioned) and the project id (versioned).
- [#1012](https://gitlab.com/meltano/meltano/issues/1012) Add intelligent autofocus for improved UX in both Extractor and Loader configuration
- [#758](https://gitlab.com/meltano/meltano/issues/758) Update 'meltano permissions' to add --full-refresh command to revoke all privileges prior to granting
- [#1113](https://gitlab.com/meltano/meltano/issues/1113) Update 'meltano permissions' to have the ability to find all schemas matching a partial name such as `snowplow_*`
- [#1114](https://gitlab.com/meltano/meltano/issues/1114) Update 'meltano permissions' to include the OPERATE privilege for Snowflake warehouse

### Changes

- Compress meltano-logo.png
- [#1080](https://gitlab.com/meltano/meltano/issues/1080) Temporarily disable Intercom until userId strategy is determined
- [#1058](https://gitlab.com/meltano/meltano/issues/1058) Updated the selected state of grouped buttons to fill vs. stroke. Updated the docs to reflect the reasoning to ensure consistency in Meltano's UI visual language
- [#1068](https://gitlab.com/meltano/meltano/issues/1068) Replace dogfooding term in docs to speedrun
- [#1101](https://gitlab.com/meltano/meltano/issues/1101) Add new tour video to home page
- [#1101](https://gitlab.com/meltano/meltano/issues/1101) Update design to improve readability and contrast
- [#1115](https://gitlab.com/meltano/meltano/issues/1115) Update 'meltano permissions' to not require an identially named role for a given user

### Fixes

- [#1120](https://gitlab.com/meltano/meltano/issues/1120) Fix a concurrency bug causing `meltano select` to crash.
- [#1086](https://gitlab.com/meltano/meltano/issues/1086) Fix a concurrency issue when the `meltano.yml` file was updated.
- [#1112](https://gitlab.com/meltano/meltano/issues/1112) Fix the "Run" button to improve UX by properly reflecting the running state for auto-running queries
- [#1023](https://gitlab.com/meltano/meltano/issues/1023) Fix last vuex mutation warning with editable `localConfiguration` clone approach

### Breaks

## 1.0.1 - (2019-10-07)

---

### Fixes

- Patch technicality due to PyPi limitation (v1 already existed from a publish mistake seven+ months ago) with needed changelog New/Changes/Fixes section headers

## 1.0.0 - (2019-10-07)

---

### New

- [#1020](https://gitlab.com/meltano/meltano/issues/1020) Update Command Line Tools documentation to reflect a standard format with opportunities for improvement in the future
- [#524](https://gitlab.com/meltano/meltano/issues/524) There is a new Plugins section on the site to contain all ecosystem related libraries (i.e., extractors, loaders, etc.)

### Changes

- [#1087](https://gitlab.com/meltano/meltano/issues/1087) Fix `meltano select` not seeding the database when run as the first command.
- [#1090](https://gitlab.com/meltano/meltano/issues/1090) Update the namespace for all plugins. Also the default schema used will go back to including the `tap_` prefix to avoid conflicts with existing schemas (e.g. a local `gitlab` or `salesforce` schema). This also fixes `tap-csv` and `tap-google-analytics` not properly working after the latest Meltano release.
- [#1047](https://gitlab.com/meltano/meltano-marketing/issues/1047) Fix a bug where some configuration values were not redacted

### Fixes

### Breaks

- [#1085](https://gitlab.com/meltano/meltano/issues/1085) Fix Analyze model dropdown to properly reflect installed `models`
- [#1089](https://gitlab.com/meltano/meltano/issues/1089) Properly re-initialize the Analyze page after a new analysis is selected during an existing analysis (this issue surfaced due to the recent Analyze dropdown CTAs addition which enables an analysis change during an existing one)
- [#1092](https://gitlab.com/meltano/meltano/issues/1092) Fix async condition so the design store's `defaultState` is properly applied before loading a new design via `initializeDesign`

## 0.44.1 - (2019-10-03)

---

### New

- [#51](https://gitlab.com/meltano/meltano-marketing/issues/51) Add Google Analytics tracking acknowledgment in the UI
- [#926](https://gitlab.com/meltano/meltano/issues/926) Add step-by-step intructions for using the DigitalOcean one-click installer
- [#1076](https://gitlab.com/meltano/meltano/issues/1076) Enable Log button in pipelines UI after route change or hard refresh if a matching log exists
- [#1067](https://gitlab.com/meltano/meltano/issues/1067) Add Model landing page and update Analyze main navigation to a dropdown displaying the various analysis CTAs associated with each model
- [#1080](https://gitlab.com/meltano/meltano/issues/1080) Add live chat support on Meltano.com website using Intercom.io

### Changes

- [#1069](https://gitlab.com/meltano/meltano/issues/1069) Meltano will now use the schedule's name to run incremental jobs
- [#926](https://gitlab.com/meltano/meltano/issues/926) Move manual DigitalOcean Droplet configuration instructions to advanced tutorials
- Collapse Installation docs into a single section

### Fixes

- [#1071](https://gitlab.com/meltano/meltano/issues/1071) Fix `rehydratePollers` so the UI reflects running jobs after a hard refresh or route change (this surfaced from the recent [!963](https://gitlab.com/meltano/meltano/merge_requests/963) change)
- [#1075](https://gitlab.com/meltano/meltano/issues/1075) Fix an issue where `meltano elt` would fail when a previous job was found

## 0.44.0 - (2019-09-30)

---

### New

- [#950](https://gitlab.com/meltano/meltano/issues/950) Removed the Analyze connection configuration: Meltano will now infer connections out of each loader configuration.
- [#1002](https://gitlab.com/meltano/meltano/issues/1002) Analyze UI now displays the Topic's (analysis model's) description text if applicable
- [#1032](https://gitlab.com/meltano/meltano/issues/1032) Add 'Model' and 'Notebook' to main navigation to communicate that Meltano plans to empower users with modeling and notebooking functionality
- [#949](https://gitlab.com/meltano/meltano/issues/949) Add "Log" button and dedicated sub-UI for tracking an ELT run's status more granularly

- [#932](https://gitlab.com/meltano/meltano/issues/932) Meltano can now be upgraded from the UI directly.

### Changes

- [#1045](https://gitlab.com/meltano/meltano/issues/1045) Make it clear that 'meltano add' is not hanging while installing plugins
- [#1000](https://gitlab.com/meltano/meltano/issues/1000) Update Getting Started guide with updated screenshots and content
- [#854](https://gitlab.com/meltano/meltano/issues/854) Charts now use pretty labels rather than the ID
- [#1011](https://gitlab.com/meltano/meltano/issues/1011) Removed "Catch-up Date" in favor of default "Start Date" of extractor
- [#578](https://gitlab.com/meltano/meltano/issues/578) Remove support for `tap-zuora`.
- [#1002](https://gitlab.com/meltano/meltano/issues/1002) Update `discovery.yml` with explicit `kind: password` metadata (we infer and set input types of `password` as a safeguard, but the explicit setting is preferred)
- [#1049](https://gitlab.com/meltano/meltano/issues/1049) Change default `target-sqlite` database name to `warehouse` to not conflict with system database
- [#949](https://gitlab.com/meltano/meltano/issues/949) Update the way Meltano handles logs for ELT runs: Every elt run is logged in `.meltano/run/logs/{job_id}/elt_{timestamp}.log`. That allows Meltano to keep logs for multiple, or even concurrent, elt runs with the same `job_id`.
- [#949](https://gitlab.com/meltano/meltano/issues/949) Update "Create Pipeline" redirect logic based on the previous route being 'transforms' (this is a UX win setting up the user with the sub-UI for the next logical step vs. requiring a manual "Create" click)
- [#1051](https://gitlab.com/meltano/meltano/issues/1051) Automatically set SQLALCHEMY_DATABASE_URI config to system database URI

### Fixes

- [#1004](https://gitlab.com/meltano/meltano/issues/1004) Fix error when deselecting last attribute in Analyze
- [#1048](https://gitlab.com/meltano/meltano/issues/1048) Fix various actions that should have been mutations and did minor code convention cleanup
- [#1063](https://gitlab.com/meltano/meltano/issues/1063) Fix the "Explore" button link in Dashboards to properly account for the `namespace`

### Breaks

- [#1051](https://gitlab.com/meltano/meltano/issues/1051) Remove MELTANO_BACKEND e.a. in favor of --uri CLI option and MELTANO_DATABASE_URI env var
- [#1052](https://gitlab.com/meltano/meltano/issues/1052) Move system database into `.meltano` directory to indicate it is owned by the app and not supposed to be messed with directly by users

## 0.43.0 - (2019-09-23)

---

### New

- [#1014](https://gitlab.com/meltano/meltano/issues/1014) Meltano now logs all output from each `meltano elt` run in a log file that uses the unique job*id of the run. It can be found in `.meltano/run/logs/elt*{job_id}.log`.
- [#1014](https://gitlab.com/meltano/meltano/issues/1014) Meltano now logs all output from each `meltano elt` run in a log file that uses the unique job*id of the run. It can be found in `.meltano/run/logs/elt*{job_id}.log`.
- [#1014](https://gitlab.com/meltano/meltano/issues/1014) Meltano now logs all output from each `meltano elt` run in a log file that uses the unique `job_id` of the run. It can be found in `.meltano/run/logs/elt*{job_id}.log`.
- [#955](https://gitlab.com/meltano/meltano/issues/955) Establish baseline for demo day and how they should be run

### Changes

- [#891](https://gitlab.com/meltano/meltano/issues/891) Contributors can run webapp from root directory

### Fixes

- [#1005](https://gitlab.com/meltano/meltano/issues/1005) Fix installed plugins endpoints listing identically named plugins of different types under wrong type

## 0.42.1 - (2019-09-19)

---

### Changes

- [#987](https://gitlab.com/meltano/meltano/issues/987) Update routing to match labels (verbs vs. nouns) in effort to subtly reinforce action taking vs. solely "thing" management
- [#960](https://gitlab.com/meltano/meltano/issues/960) Improve UX by instantly displaying extractor and loader configuration UIs based on "Install" or "Configure" interaction as opposed to the prior delay (side effect of async `addPlugin`)
- [#996](https://gitlab.com/meltano/meltano/issues/996) Update conditional UI analytics stats tracking at runtime vs. build-time by sourcing state from the same backend `send_anonymous_usage_stats` flag

### Fixes

- [#992](https://gitlab.com/meltano/meltano/issues/992) Fix missing GA scripts
- [#989](https://gitlab.com/meltano/meltano/issues/989) Fix UI/UX documentation regarding recent removal of `view-header`
- [#994](https://gitlab.com/meltano/meltano/issues/994) Fix stale Pipelines Count in main navigation Pipeline badge
- [#999](https://gitlab.com/meltano/meltano/issues/999) Update yarn dependencies to resolve peer dependency warning
- [#1008](https://gitlab.com/meltano/meltano/issues/1008) Fix error on "Create Pipeline Schedule" modal when no plugins have been installed
- [#1015](https://gitlab.com/meltano/meltano/issues/1008) Support SQLite database name with and without '.db' extension
- [#1007](https://gitlab.com/meltano/meltano/issues/1007) Fix pipeline with failed job not being regarded as having completed
- [#998](https://gitlab.com/meltano/meltano/issues/998) Update Analyze UI with conditional loading indicator to prevent query generation prior to connection dialects being loaded (this solution is still useful for when inference supercedes our current manual dialect selection solution)
- [#1009](https://gitlab.com/meltano/meltano/issues/1009) Fix default ConnectorSettings validation to account for `false` (unchecked) checkbox values

### Breaks

## 0.42.0 - (2019-09-16)

---

### New

- [#976](https://gitlab.com/meltano/meltano/issues/976) Route changes will update page title in the web app

### Changes

- [Marketing #48](https://gitlab.com/meltano/meltano-marketing/issues/48) Update newsletter subscription links to redirect to our new newsletter [hosted by Substack](https://meltano.substack.com)

### Fixes

- [#965](https://gitlab.com/meltano/meltano/issues/965) Fix a regression that prevented the Meltano UI to reach the Meltano API when using an external hostname.
- [#986](https://gitlab.com/meltano/meltano/issues/986) Fix an issue where the Orchestration page would not show Airflow even when it was installed.
- [#969](https://gitlab.com/meltano/meltano/issues/969) Fix an issue where the Meltano Analyze connection would not respect the `port` configuration.
- [#964](https://gitlab.com/meltano/meltano/issues/964) Fix copy button overlap issue with top navigation
- [#970](https://gitlab.com/meltano/meltano/issues/970) Fix Meltano's m5o parser and compiler to properly namespace and isolate the definitions of different custom and packaged Topics.

## 0.41.0 - (2019-09-09)

---

### New

- [#980](https://gitlab.com/meltano/meltano/issues/980) Add Cypress for e2e testing pipeline
- [#579](https://gitlab.com/meltano/meltano/issues/579) Add `meltano schedule list` to show a project's schedules
- [#942](https://gitlab.com/meltano/meltano/issues/942) Add progress bars on various routes to improve UX feedback
- [#779](https://gitlab.com/meltano/meltano/issues/779) Add various UI polish details regarding iconography use, preloading feedback, breadcrumbs, container styling, navigation, and sub-navigation

### Changes

- [#906](https://gitlab.com/meltano/meltano/issues/906) `meltano ui` will now run in `production` per default

- [#942](https://gitlab.com/meltano/meltano/issues/942) Update Analyze Connections UI to match configuration-as-modal pattern for UX consistency regarding configuration
- [#779](https://gitlab.com/meltano/meltano/issues/779) Update all "This feature is queued..." temporary UI buttons to link to the Meltano repo issues page with a contextual search term

## 0.40.0 - (2019-09-04)

---

### New

- [#927](https://gitlab.com/meltano/meltano/issues/927) Document how to manually set up a Meltano Droplet on DigitalOcean

- [#916](https://gitlab.com/meltano/meltano/issues/916) Add Transform step as first-class and adjacent step to Extract and Load
- [#916](https://gitlab.com/meltano/meltano/issues/916) Improve Create Pipeline Schedule default selection UX by leveraging "ELT recents" concept
- [#936](https://gitlab.com/meltano/meltano/issues/936) Add "Refresh Airflow" button in Orchestrate to bypass route change or full-page refresh when iframe doesn't initially inflate as expected (this will likely be automated once the root cause is determined)
- [#899](https://gitlab.com/meltano/meltano/issues/899) Add deep linking improvements to reports and dashboards to better facilitate sharing
- [#899](https://gitlab.com/meltano/meltano/issues/899) Add "Edit" and "Explore" buttons to each report instance displayed in a dashboard to enable editing said report and exploring a fresh and unselected analysis of the same model and design
- [!546](https://gitlab.com/meltano/meltano/merge_requests/546) Add new Advanced Tutorial on how to Load CSV files to Postgres

### Changes

- [#909](https://gitlab.com/meltano/meltano/issues/909) Default names will be generated for Reports and Dashboards
- [#892](https://gitlab.com/meltano/meltano/issues/892) Improve experience for parsing Snowflake URL for ID by showing processing step
- [#935](https://gitlab.com/meltano/meltano/issues/935) Update Entity Selection to be nested in the Extract step so each ELT step is consecutive
- [#886](https://gitlab.com/meltano/meltano/issues/886) Add validation for grouping settings as the next iteration of improved form validation for generated connector settings

### Fixes

- [#931](https://gitlab.com/meltano/meltano/issues/931) Fix Analyze Connections identifier mismatch resulting from recent linting refactor
- [#919](https://gitlab.com/meltano/meltano/issues/919) Fix Airflow iframe automatic UI refresh
- [#937](https://gitlab.com/meltano/meltano/issues/937) Fix Chart.vue prop type error

## 0.39.0 - (2019-08-26)

---

### New

- [#838](https://gitlab.com/meltano/meltano/issues/838) Add indicator for speed run plugins
- [#870](https://gitlab.com/meltano/meltano/issues/870) Add global footer component in docs
- [#871](https://gitlab.com/meltano/meltano/issues/871) Add contributing link in footer of docs
- [#908](https://gitlab.com/meltano/meltano/issues/908) Add auto installation for Airflow Orchestrator for improved UX
- [#912](https://gitlab.com/meltano/meltano/issues/912) Auto run the ELT of a saved Pipeline Schedule by default
- [#907](https://gitlab.com/meltano/meltano/issues/907) Add auto select of "All" for Entities Selection step and removed the performance warning (a future iteration will address the "Recommended" implementation and the display of a resulting performance warning when "All" is selected and "Recommended" ignored)
- [#799](https://gitlab.com/meltano/meltano/issues/799) Standardized code conventions on the frontend and updated related documentation (issues related to further linting enforcement will soon follow)

### Changes

- [#838](https://gitlab.com/meltano/meltano/issues/838) Speed run plugins prioritized to top of the list
- [#896](https://gitlab.com/meltano/meltano/issues/896) Add documentation for how to do patch releases
- [#910](https://gitlab.com/meltano/meltano/issues/910) Update linting rules to enforce better standards for the frontend code base
- [#885](https://gitlab.com/meltano/meltano/issues/885) Add docs for all extractors and loaders
- [#885](https://gitlab.com/meltano/meltano/issues/885) All plugin modal cards show docs text if they have docs
- [#733](https://gitlab.com/meltano/meltano/issues/733) Improve error feedback to be more specific when plugin installation errors occur

### Fixes

- [#923](https://gitlab.com/meltano/meltano/issues/923) Fix contributing release docs merge conflict issue

## 0.38.0 - (2019-08-21)

---

### New

- [#746](https://gitlab.com/meltano/meltano/issues/746) Add CTA to specific dashboard in "Add to Dashboard" sub-UI
- [#746](https://gitlab.com/meltano/meltano/issues/746) Add toast feedback on success, update, or error for schedules, reports, and dashboards
- [#814](https://gitlab.com/meltano/meltano/issues/814) Install Airflow via the Orchestration UI (we may do this in the background automatically in the future)

### Changes

- [#901](https://gitlab.com/meltano/meltano/issues/901) Update entities plugins to be alphabetically sorted for consistency with extractors ordering

### Fixes

- [#746](https://gitlab.com/meltano/meltano/issues/746) Prevent duplicate schedule, report, and dashboard creation if there is an existing item
- [#976](https://gitlab.com/meltano/meltano/issues/900) Fix fallback v976e Route changes will update page title in the web appfor Iso8601 dates/times
- [#903](https://gitlab.com/meltano/meltano/issues/903) Fix columns display issue for the base table in Analyze

### Breaks

## 0.37.2 - (2019-08-19)

---

### Fixes

- [#894](https://gitlab.com/meltano/meltano/issues/894) Fix issue with static asset paths

## 0.37.1 - (2019-08-19)

---

### Fixes

- [#894](https://gitlab.com/meltano/meltano/issues/894) Fix build issues with new Vue CLI 3 build process

## 0.37.0 - (2019-08-19)

---

### New

- [#763](https://gitlab.com/meltano/meltano/issues/763) Add inference to auto install related plugins after a user installs a specific extractor
- [#867](https://gitlab.com/meltano/meltano/issues/867) Add fallback values (if they aren't set in the `discovery.yml`) for `start date`, `start time`, and `end date` for all connectors so the user has potentially one less interaction to make per connector configuration

### Changes

- [#342](https://gitlab.com/meltano/meltano/issues/342) Swap UI app directory "webapp" and upgrade to Vue CLI 3
- [#882](https://gitlab.com/meltano/meltano/issues/882) Update navigation and subnavigation labels to verbs vs. nouns to inspire action and productivity when using the UI
- [#700](https://gitlab.com/meltano/meltano/issues/700) Update documentation to remove "\$" and trim spaces to make CLI command copy/paste easier
- [#878](https://gitlab.com/meltano/meltano/issues/878) Write a [tutorial to help users get started with PostgreSQL](http://www.meltano.com/docs/loaders.html#postgresql-database)
- [#883](https://gitlab.com/meltano/meltano/issues/883) Break Extractors and Loaders sections out in the docs
- [#889](https://gitlab.com/meltano/meltano/issues/889) Allow for githooks to lint on commit
- [#835](https://gitlab.com/meltano/meltano/issues/835) Pipeline name in Schedule creation will have an automatic default

### Fixes

- [#872](https://gitlab.com/meltano/meltano/issues/872) Updated `tap-marketo` and `tap-stripe` to leverage password input type while also improving the input type password fallback
- [#882](https://gitlab.com/meltano/meltano/issues/882) Fix recent minor regression regarding `Dashboard` routing
- [#858](https://gitlab.com/meltano/meltano/issues/858) Fix `job_state` bug so that ELT run status polling can properly resume as expected
- [#890](https://gitlab.com/meltano/meltano/issues/890) Fix implementation of default configuration setting to use less code

## 0.36.0 - (2019-08-12)

---

### New

- [#793](https://gitlab.com/meltano/meltano/issues/793) Add introduction module to Connector Settings to allow for helper text as far as signup and documentation links
- [#796](https://gitlab.com/meltano/meltano/issues/796) Add dropdown option to Connector Settings to allow for more defined UI interactions
- [#802](https://gitlab.com/meltano/meltano/issues/802) Add support for Query Filters over columns that are not selected
- [#855](https://gitlab.com/meltano/meltano/issues/855) Add empty state to Dashboards and cleaned up styling for consistency with Analyze's layout
- [#856](https://gitlab.com/meltano/meltano/issues/856) Add contextual information to the Analyze Connection UI to aid user understanding
- [#800](https://gitlab.com/meltano/meltano/issues/800) Add save success feedback for connectors, entities, and connections
- [#817](https://gitlab.com/meltano/meltano/issues/817) Add [Meltano explainer video](https://www.youtube.com/watch?v=2Glsf89WQ5w) to the front page of Meltano.com

### Changes

- [#794](https://gitlab.com/meltano/meltano/issues/794) Update Snowflake fields to have descriptions and utilize tooltip UI
- [#853](https://gitlab.com/meltano/meltano/issues/853) Improve UX for multi-attribute ordering (wider sub-UI for easier reading, clear drop target, and clearer drag animation for reenforcing sorting interaction)
- [#735](https://gitlab.com/meltano/meltano/issues/735) Update Entities UI to only display entity selection "Configure" CTAs for installed (vs. previously all) extractors
- [#548](https://gitlab.com/meltano/meltano/issues/548) Update Meltano mission, vision and path to v1 on [roadmap page](https://meltano.com/docs/roadmap.html) of Meltano.com
- [#824](https://gitlab.com/meltano/meltano/issues/824) Update `meltano select` to use the unique `tap_stream_id` instead of the `stream` property for filtering streams. This adds support for taps with multiple streams with the same name, like, for example, the ones produced by `tap-postgres` when tables with the same name are defined in different schemas.
- [#842](https://gitlab.com/meltano/meltano/issues/842) Collapse Deployment section in the docs to be under [Installation](https://meltano.com/developer-tools/self-hosted-installation.html)

### Fixes

- [#855](https://gitlab.com/meltano/meltano/issues/855) Fix bug that duplicated a dashboard's `reportIds` that also prevented immediate UI feedback when reports were toggled (added or removed) from a dashboard via Analyze's "Add to Dashboard" dropdown
- [#851](https://gitlab.com/meltano/meltano/issues/851) Fix report saving and loading to work with filters and sortBy ordering
- [#852](https://gitlab.com/meltano/meltano/issues/852) Update Scheduling UI to have "Run" button at all times vs conditionally to empower users to run one-off ELT pipelines even if Airflow is installed
- [#852](https://gitlab.com/meltano/meltano/issues/852) Update Scheduling UI "Interval" column with CTA to install Airflow while communicating why via tooltip
- [#852](https://gitlab.com/meltano/meltano/issues/852) Fix initial Orchestration page hydration to properly reflect Airflow installation status
- [#831](https://gitlab.com/meltano/meltano/issues/831) Update `meltano elt` to exit with 1 and report dbt's exit code on an error message when dbt exits with a non-zero code.
- [#857](https://gitlab.com/meltano/meltano/issues/857) Update PluginDiscoveryService to use the cached `discovery.yml` when Meltano can not connect to `meltano.com` while trying to fetch a fresh version of the discovery file.
- [#850](https://gitlab.com/meltano/meltano/issues/850) Fix entities response so entities display as expected (as assumed this simple fix was due to our recent interceptor upgrade)
- [#800](https://gitlab.com/meltano/meltano/issues/800) Fix connector and connection settings to display saved settings by default while falling back and setting defaults if applicable

## 0.35.0 - (2019-08-05)

---

### New

- [!781](https://gitlab.com/meltano/meltano/merge_requests/781) Add new Advanced Tutorial on how to use tap-postgres with Meltano
- [#784](https://gitlab.com/meltano/meltano/issues/784) Add multiple attribute ordering with drag and drop ordering in the UI

### Changes

- [#784](https://gitlab.com/meltano/meltano/issues/784) As part of multiple attribute sorting and keeping the attributes and results sub-UIs in sync, we know autorun queries based on user interaction after the initial explicit "Run" button interaction

## 0.34.2 - (2019-08-01)

---

### Fixes

- [#821](https://gitlab.com/meltano/meltano/issues/821) Fix `meltano config` not properly loading settings defined in the `meltano.yml`
- [#841](https://gitlab.com/meltano/meltano/issues/841) Fix a problem when model names were mangled by the API

## 0.34.1 - (2019-07-30)

---

### Fixes

- [#834](https://gitlab.com/meltano/meltano/issues/834) Fixed a problem with the Meltano UI not having the proper API URL set

## 0.34.0 - (2019-07-29)

---

### New

- [#757](https://gitlab.com/meltano/meltano/issues/757) Update 'meltano permissions' to add support for GRANT ALL and FUTURE GRANTS on tables in schemas
- [#760](https://gitlab.com/meltano/meltano/issues/760) Update 'meltano permissions' to add support for granting permissions on VIEWs
- [#812](https://gitlab.com/meltano/meltano/issues/812) `meltano ui` will now stop stale Airflow workers when starting
- [#762](https://gitlab.com/meltano/meltano/issues/762) Added run ELT via the UI (manages multiple and simultaneous runs)
- [#232](https://gitlab.com/meltano/meltano/issues/232) Meltano now bundles Alembic migrations to support graceful database upgrades

### Changes

- [#828](https://gitlab.com/meltano/meltano/issues/828) Docker installation instructions have been dogfooded, clarified, and moved to Installation section
- [#944](https://gitlab.com/meltano/meltano/issues/944) Update the Transform step's default to "Skip"

### Fixes

- [#807](https://gitlab.com/meltano/meltano/issues/807) Fix filter input validation when editing saved filters
- [#822](https://gitlab.com/meltano/meltano/issues/822) Fix pipeline schedule naming via slugify to align with Airflow DAG naming requirements
- [#820](https://gitlab.com/meltano/meltano/issues/820) Fix `meltano select` not properly connecting to the system database
- [#787](https://gitlab.com/meltano/meltano/issues/787) Fix results sorting to support join tables
- [#832](https://gitlab.com/meltano/meltano/issues/832) Fix schedule creation endpoint to return properly typed response (this became an issue as a result of our recent case conversion interceptor)
- [#819](https://gitlab.com/meltano/meltano/issues/819) Running the Meltano UI using gunicorn will properly update the system database

## 0.33.0 - (2019-07-22)

---

### New

- [#788](https://gitlab.com/meltano/meltano/issues/788) Reydrate filters in Analyze UI after loading a saved report containing filters

### Changes

- [#804](https://gitlab.com/meltano/meltano/issues/804) Connection set in the Design view are now persistent by Design

### Fixes

- [#788](https://gitlab.com/meltano/meltano/issues/788) Properly reset the default state of the Analyze UI so stale results aren't displayed during a new analysis
- [!806](https://gitlab.com/meltano/meltano/merge_requests/806) Fix filters editing to prevent input for `is_null` and `is_not_null` while also ensuring edits to existing filter expressions types adhere to the same preventitive input.
- [#582](https://gitlab.com/meltano/meltano/issues/582) Remove the `export` statements in the default `.env` initialized by `meltano init`.
- [#816](https://gitlab.com/meltano/meltano/issues/816) Fix `meltano install` failing when connections where specified in the `meltano.yml`
- [#786](https://gitlab.com/meltano/meltano/issues/786) Fixed an issue with the SQL engine would mixup table names with join/design names
- [#808](https://gitlab.com/meltano/meltano/issues/808) Fix filter aggregate value with enforced number via `getQueryPayloadFromDesign()` as `input type="number"` only informs input keyboards on mobile, and does not enforce the Number type as expected

## 0.32.2 - (2019-07-16)

---

### New

- [#759](https://gitlab.com/meltano/meltano/issues/759) Added filtering functionality to the Analyze UI while additionally cleaning it up from a UI/UX lens

## 0.32.1 - (2019-07-15)

---

### Fixes

- [#792](https://gitlab.com/meltano/meltano/issues/792) Fix an error when trying to schedule an extractor that didn't expose a `start_date`.

## 0.32.0 - (2019-07-15)

---

### New

- [!718](https://gitlab.com/meltano/meltano/merge_requests/718) Add support for filters (WHERE and HAVING clauses) to MeltanoQuery and Meltano's SQL generation engine
- [#748](https://gitlab.com/meltano/meltano/issues/748) Added the `Connections` plugin to move the Analyze connection settings to the system database
- [#748](https://gitlab.com/meltano/meltano/issues/748) Added the `meltano config` command to manipulate a plugin's configuration

### Fixes

[!726](https://gitlab.com/meltano/meltano/merge_requests/726) Fixed InputDateIso8601's default value to align with HTML's expected empty string default

## 0.31.0 - (2019-07-08)

---

### New

- [#766](https://gitlab.com/meltano/meltano/issues/766) Add Codeowners file so that the "approvers" section on MRs is more useful for contributors
- [#750](https://gitlab.com/meltano/meltano/issues/750) Various UX updates (mostly tooltips) to make the configuration UI for scheduling orchestration easier to understand
- [#739](https://gitlab.com/meltano/meltano/issues/739) Updated `discovery.yml` for better consistency of UI order within each connector's settings (authentication -> contextual -> start/end dates). Improved various settings' `kind`, `label`, and `description`. Added a `documentation` prop to provide a documentation link for involved settings (temp until we have better first class support for more complex setting types)

### Fixes

- [#737](https://gitlab.com/meltano/meltano/issues/737) Fixed UI flash for connector settings when installation is complete but `configSettings` has yet to be set
- [#751](https://gitlab.com/meltano/meltano/issues/751) Fixed the Orchestrations view by properly checking if Airflow is installed so the correct directions display to the user

## 0.30.0 - (2019-07-01)

---

### New

- [#736](https://gitlab.com/meltano/meltano/issues/736) Add "Cancel", "Next", and a message to the entities UI when an extractor doesn't support discovery and thus entity selection
- [#730](https://gitlab.com/meltano/meltano/issues/730) Updated Analyze Models page UI with improved content organization so it is easier to use
- [#710](https://gitlab.com/meltano/meltano/issues/710) Updated connector (extractor and loader) settings with specific control type (text, password, email, boolean, and date) per setting, added form validation, and added an inference by default for password and token fields as a protective measure
- [#719](https://gitlab.com/meltano/meltano/issues/719) Added InputDateIso8601.vue component to standardize date inputs in the UI while ensuring the model data remains in Iso8601 format on the frontend.
- [#643](https://gitlab.com/meltano/meltano/issues/643) Updated `minimallyValidated` computeds so that new users are intentionally funneled through the pipelines ELT setup UI (previously they could skip past required steps)
- [#752](https://gitlab.com/meltano/meltano/issues/752) Fix the schedule having no start_date when the extractor didn't expose a `start_date` setting

### Fixes

- [!703](https://gitlab.com/meltano/meltano/merge_requests/703) Fix `ScheduleService` instantiation due to signature refactor

## 0.29.0 - (2019-06-24)

---

### New

- [#724](https://gitlab.com/meltano/meltano/issues/724) Add the `model-gitlab-ultimate` plugin to Meltano. It includes .m5o files for analyzing data available for Gitlab Ultimate or Gitlab.com Gold accounts (e.g. Epics, Epic Issues, etc) fetched using the Gitlab API. Repository used: https://gitlab.com/meltano/model-gitlab-ultimate
- [#723](https://gitlab.com/meltano/meltano/issues/723) Add proper signage and dedicated sub-navigation area in views/pages. Standardized the view -> sub-view markup relationships for consistent layout. Directory refactoring for improved organization.
- [#612](https://gitlab.com/meltano/meltano/issues/612) Move the plugins' configuration to the database, enabling configuration from the UI

### Changes

- [#636](https://gitlab.com/meltano/meltano/issues/636) Refactored connector logo related logic into a ConnectorLogo component for code cleanliness, reusability, and standardization
- [#728](https://gitlab.com/meltano/meltano/issues/728) Change error notification button link to open the bugs issue template

### Fixes

- [#718](https://gitlab.com/meltano/meltano/issues/718) Fix dynamically disabled transforms always running. Transforms can now be dynamically disabled inside a dbt package and Meltano will respect that. It will also respect you and your time.
- [#684](https://gitlab.com/meltano/meltano/issues/684) Enables WAL on SQLite to handle concurrent processes gracefully
- [#732](https://gitlab.com/meltano/meltano/issues/732) Fix plugin installation progress bar that wasn't updating upon installation completion

## 0.28.0 - (2019-06-17)

---

### New

- [!683](https://gitlab.com/meltano/meltano/issues/683) Add `--start-date` to `meltano schedule` to give the control over the catch up logic to the users
- [#651](https://gitlab.com/meltano/meltano/issues/651) Added model installation in the Analyze UI to bypass an otherwise "back to the CLI step"
- [#676](https://gitlab.com/meltano/meltano/issues/676) Add pipeline schedule UI for viewing and saving pipeline schedules for downstream use by Airflow/Orchestration

### Changes

- [#708](https://gitlab.com/meltano/meltano/issues/708) Enable `tap-gitlab` to run using Gitlab Ultimate and Gitlab.com Gold accounts and extract Epics and Epic Issues.
- [#711](https://gitlab.com/meltano/meltano/issues/711) Add new call to action for submitting an issue on docs site
- [#717](https://gitlab.com/meltano/meltano/issues/717) Enable `dbt-tap-gitlab` to run using Gitlab Ultimate and Gitlab.com Gold accounts and generate transformed tables that depend on Epics and Epic Issues.

### Fixes

- [#716](https://gitlab.com/meltano/meltano/issues/716) Fix entities UI so only installed extractors can edit selections
- [#715](https://gitlab.com/meltano/meltano/issues/715) Remove reimport of Bulma in `/orchestration` route to fix borked styling

## 0.27.0 - (2019-06-10)

---

### New

- [!640](https://gitlab.com/meltano/meltano/merge_requests/640) Google Analytics logo addition for recent tap-google-analytics Extractor addition
- [#671](https://gitlab.com/meltano/meltano/issues/671) Add the `tap-google-analytics` transform to Meltano. It is using the dbt package defined in https://gitlab.com/meltano/dbt-tap-google-analytics
- [#672](https://gitlab.com/meltano/meltano/issues/672) Add the `model-google-analytics` plugin to Meltano. It includes .m5o files for analyzing data fetched from the Google Analytics Reporting API. Repository used: https://gitlab.com/meltano/model-google-analytics
- [#687](https://gitlab.com/meltano/meltano/issues/687) Implemented a killswitch to prevent undefined behaviors when a Meltano project is not compatible with the installed `meltano` version

### Fixes

- [#661](https://gitlab.com/meltano/meltano/issues/661) Fixed empty UI for extractors that lack configuration settings by providing feedback message with actionable next steps
- [#663](https://gitlab.com/meltano/meltano/issues/663) Fixed Airflow error when advancing to Orchestration step after installing and saving a Loader configuration
- [#254](https://gitlab.com/meltano/meltano/issues/254) Fixed `meltano init` not working on terminal with cp1252 encoding
- [#254](https://gitlab.com/meltano/meltano/issues/254) Fixed `meltano add/install` crashing on Windows
- [#664](https://gitlab.com/meltano/meltano/issues/664) Minor CSS fix ensuring Airflow UI height is usable (side-effect of recent reparenting)
- [#679](https://gitlab.com/meltano/meltano/issues/679) Fix an issue with `meltano select` emitting duplicate properties when the property used the `anyOf` type
- [#650](https://gitlab.com/meltano/meltano/issues/650) Add `MELTANO_DISABLE_TRACKING` environment variable to disable all tracking
- [#670](https://gitlab.com/meltano/meltano/issues/670) Update tests to not send tracking events

## 0.26.0 - (2019-06-03)

---

### New

- [#603](https://gitlab.com/meltano/meltano/issues/603) `meltano select` now supports raw JSON Schema as a valid Catalog
- [#537](https://gitlab.com/meltano/meltano/issues/537) Add Extractor for Google Analytics (`tap-google-analytics`) to Meltano. It uses the tap defined in https://gitlab.com/meltano/tap-google-analytics/

### Changes

- [#621](https://gitlab.com/meltano/meltano/issues/621) Added new tutorial for tap-gitlab
- [#657](https://gitlab.com/meltano/meltano/issues/657) Update Analyze page to have single purpose views

### Fixes

- [#645](https://gitlab.com/meltano/meltano/issues/645) Fixed confusion around Loader Settings and Analytics DB Connector Settings
- [#580](https://gitlab.com/meltano/meltano/issues/580) Fixed `project_compiler` so the Analyze page can properly display custom topics
- [#658](https://gitlab.com/meltano/meltano/issues/658) Fixed the Analyze page when no models are present
- [#603](https://gitlab.com/meltano/meltano/issues/603) Fix an issue where `meltano select` would incorrectly report properties as excluded
- [#603](https://gitlab.com/meltano/meltano/issues/603) Fix an issue where `meltano select` incorrectly flatten nested properties
- [#553](https://gitlab.com/meltano/meltano/issues/553) Fix an issue where running `meltano select --list` for the first time would incorrectly report properties

### Break

## 0.25.0 - (2019-05-28)

---

### New

- [#586](https://gitlab.com/meltano/meltano/issues/586) `meltano ui` now automatically start Airflow if installed; Airflow UI available at `Orchestration`.
- [#592](https://gitlab.com/meltano/meltano/issues/592) Added baseline UX feedback via toast for uncaught API response errors with a link to "Submit Bug"
- [#642](https://gitlab.com/meltano/meltano/issues/642) Improved UX during extractor plugin installation so settings can be configured _during_ installation as opposed to waiting for the (typically lengthy) install to complete
- [!647](https://gitlab.com/meltano/meltano/merge_requests/647) Added preloader for occasional lengthy extractor loading and added feedback for lengthy entities loading
- [#645](https://gitlab.com/meltano/meltano/issues/645) Added an Analyze landing page to facilitate future sub-UIs including the Analyze database settings; Added proper Loader Settings UI.

### Fixes

- [#645](https://gitlab.com/meltano/meltano/issues/645) Fixed confusion around Loader Settings and Analyze database settings

## 0.24.0 - (2019-05-06)

---

### New

- [#622](https://gitlab.com/meltano/meltano/issues/622) Added ELT flow UI Routes & Deep Linking to advance user through next steps after each step's save condition vs. requiring them to manually click the next step to advance
- [#598](https://gitlab.com/meltano/meltano/issues/598) Updated color and greyscale use in the context of navigation and interactive elements to better communicate UI hierarchy
- [#607](https://gitlab.com/meltano/meltano/issues/607) Add "All/Default/Custom" button bar UI for improved entities selection UX
- [#32](https://gitlab.com/meltano/meltano-marketing/issues/32) Integrate Algolia Search for docs
- [#590](https://gitlab.com/meltano/meltano/issues/590) Add documentation for deploying Meltano in ECS
- [#628](https://gitlab.com/meltano/meltano/issues/628) Add documentation for tap-mongodb
- [!605](https://gitlab.com/meltano/meltano/merge_requests/605) Added tooltips for areas of UI that are WIP for better communication of a feature's status

### Changes

- [375](https://gitlab.com/meltano/meltano/issues/375) Meltano can now run on any host/port

### Fixes

- [#595](https://gitlab.com/meltano/meltano/issues/595) Fix `meltano invoke` not working properly with `dbt`
- [#606](https://gitlab.com/meltano/meltano/issues/606) Fix `SingerRunner.bookmark_state()` to properly handle and store the state output from Targets as defined in the Singer.io Spec.

## 0.23.0 - (2019-04-29)

---

### New

- [#32](https://gitlab.com/meltano/meltano-marketing/issues/32) Integrate Algolia Search for docs

### Changes

- [#522](https://gitlab.com/meltano/meltano/issues/522) Update Carbon tutorial with new instructions and screenshots

## 0.22.0 - (2019-04-24)

---

### New

- [#477](https://gitlab.com/meltano/meltano/issues/477) Add ability for users to sign up for email newsletters
- [!580](https://gitlab.com/meltano/meltano/merge_requests/580) Add sorting to plugins for improved UX, both UI via extractors/loaders/etc. and `meltano discover all` benefit from sorted results
- [!528](https://gitlab.com/meltano/meltano/issues/528) Add documentation for RBAC alpha feature and environment variables

### Changes

- [#588](https://gitlab.com/meltano/meltano/issues/588) Updated core navigation and depth hierarchy styling to facilitate main user flow and improved information architecture
- [#591](https://gitlab.com/meltano/meltano/issues/591) Revert #484: remove `meltano ui` being run outside a Meltano project.
- [#584](https://gitlab.com/meltano/meltano/issues/584) Initial v1 for enabling user to setup ELT linearly through the UI via a guided sequence of steps

### Fixes

- [#600](https://gitlab.com/meltano/meltano/issues/600) Fix a bug with meltano select when the extractor would output an invalid schema
- [#597](https://gitlab.com/meltano/meltano/issues/597) Automatically open the browser when `meltano ui` is run

## 0.21.0 - (2019-04-23)

---

### New

- [#477](https://gitlab.com/meltano/meltano/issues/477) Add ability for users to sign up for email newsletters

### Changes

- [#591](https://gitlab.com/meltano/meltano/issues/591) Revert #484: remove `meltano ui` being run outside a Meltano project.

## 0.20.0 - (2019-04-15)

---

### New

- Add documentation on custom transformations and models. Link to Tutorial: https://www.meltano.com/tutorials/create-custom-transforms-and-models.html

## 0.19.1 - (2019-04-10)

---

### New

- [#539](https://gitlab.com/meltano/meltano/issues/539) Add Tutorial for "Using Jupyter Notebooks" with Meltano
- [#534](https://gitlab.com/meltano/meltano/issues/534) Add UI entity selection for a given extractor
- [#520](https://gitlab.com/meltano/meltano/issues/520) Add v1 UI for extractor connector settings
- [#486](https://gitlab.com/meltano/meltano/issues/486) Add the `model-gitlab` plugin to Meltano. It includes .m5o files for analyzing data fetched using the Gitlab API. Repository used: https://gitlab.com/meltano/model-gitlab
- [#500](https://gitlab.com/meltano/meltano/issues/500) Add the `model-stripe` plugin to Meltano. It includes .m5o files for analyzing data fetched using the Stripe API. Repository used: https://gitlab.com/meltano/model-stripe
- [#440](https://gitlab.com/meltano/meltano/issues/440) Add the `model-zuora` plugin to Meltano. It includes .m5o files for analyzing data fetched using the Zuora API. Repository used: https://gitlab.com/meltano/model-zuora
- [#541](https://gitlab.com/meltano/meltano/issues/541) Add a 404 page for missing routes on the web app

### Fixes

- [#576](https://gitlab.com/meltano/meltano/issues/576) Fix switching between designs now works
- [#555](https://gitlab.com/meltano/meltano/issues/555) Fix `meltano discover` improperly displaying plugins
- [#530](https://gitlab.com/meltano/meltano/issues/530) Fix query generation for star schemas
- [#575](https://gitlab.com/meltano/meltano/issues/575) Move Airflow configuration to .meltano/run/airflow
- [#571](https://gitlab.com/meltano/meltano/issues/571) Fix various routing and API endpoint issues related to recent `projects` addition

## 0.19.0 - (2019-04-08)

---

### New

- [#513](https://gitlab.com/meltano/meltano/issues/513) Added initial e2e tests for the UI
- [#431](https://gitlab.com/meltano/meltano/issues/431) Add the `tap-zendesk` transform to Meltano. It is using the dbt package defined in https://gitlab.com/meltano/dbt-tap-zendesk
- [484](https://gitlab.com/meltano/meltano/issues/484) Updated `meltano ui` to automatically launch the UI, and projects from the UI (previously only an option in the CLI)
- [#327](https://gitlab.com/meltano/meltano/issues/327) Add `meltano add --custom` switch to enable integration of custom plugins
- [#540](https://gitlab.com/meltano/meltano/issues/540) Add CHANGELOG link in intro section of the docs
- [#431](https://gitlab.com/meltano/meltano/issues/431) Add the `model-zendesk` plugin to Meltano. It includes .m5o files for analyzing data fetched using the Zendesk API. Repository used: https://gitlab.com/meltano/model-zendesk
- [!544](https://gitlab.com/meltano/meltano/merge_requests/544) Add support for extracting data from CSV files by adding [tap-csv](https://gitlab.com/meltano/tap-csv) to Meltano
- [#514](https://gitlab.com/meltano/meltano/issues/514) Add 'airflow' orchestrators plugin to enable scheduling
- Add the `tap-zuora` transform to Meltano. It is using the dbt package defined in https://gitlab.com/meltano/dbt-tap-zuora

### Changes

- [#455](https://gitlab.com/meltano/meltano/issues/455) Add documentation about `target-snowflake`

### Fixes

- [#507](https://gitlab.com/meltano/meltano/issues/507) Ensure design name and table name don't need to match so multiple designs can leverage a single base table
- [#551](https://gitlab.com/meltano/meltano/issues/551) Fix HDA queries generated when an attribute is used both as a column and as an aggregate.
- [#559](https://gitlab.com/meltano/meltano/issues/559) Add support for running custom transforms for taps without default dbt transforms.

## 0.18.0 - (2019-04-02)

---

### New

- [#432](https://gitlab.com/meltano/meltano/issues/432) Add the `tap-zuora` transform to Meltano. It is using the dbt package defined in https://gitlab.com/meltano/dbt-tap-zuora

### Changes

- Remove Snowflake references from advanced tutorial.
- [#2 dbt-tap-zuora](https://gitlab.com/meltano/dbt-tap-zuora/issues/2) Remove custom SFDC related attributes from Zuora Account and Subscription Models
- Update [Contributing - Code Style](https://meltano.com/docs/contributing.html#code-style) documentation to including **pycache** troubleshooting

### Fixes

- [#529](https://gitlab.com/meltano/meltano/issues/529) Resolve "SFDC Tutorial - ELT Fails due to invalid schema.yml" by [#4 dbt-tap-salesforce](https://gitlab.com/meltano/dbt-tap-salesforce/issues/4) removing the schema.yml files from the dbt models for tap-salesforce.
- [#502](https://gitlab.com/meltano/meltano/issues/502) Fix the situation where an m5o has no joins, the design still will work.

## 0.17.0 - (2019-03-25)

---

### New

- [#485](https://gitlab.com/meltano/meltano/issues/485) Added various UI unit tests to the Analyze page
- [#370](https://gitlab.com/meltano/meltano/issues/370) Enabled authorization using role-based access control for Designs and Reports

### Changes

- [#283](https://gitlab.com/meltano/meltano/issues/283) Silence pip's output when there is not error
- [#468](https://gitlab.com/meltano/meltano/issues/468) Added reminder in docs regarding the need for `source venv/bin/activate` in various situations and added minor copy updates

### Fixes

- [#433](https://gitlab.com/meltano/meltano/issues/433) Add the `sandbox` configuration to `tap-zuora`.
- [#501](https://gitlab.com/meltano/meltano/issues/501) Fix `meltano ui` crashing when the OS ran out of file watcher.
- [#510](https://gitlab.com/meltano/meltano/issues/510) Fix an issue when finding the current Meltano project in a multi-threaded environment.
- [#494](https://gitlab.com/meltano/meltano/issues/494) Improved documentation around tutorials and Meltano requirements
- [#492](https://gitlab.com/meltano/meltano/issues/492) A few small contextual additions to help streamline the release process
- [#503](https://gitlab.com/meltano/meltano/issues/503) Fix a frontend sorting issue so the backend can properly generate an up-to-date query

## 0.16.0 - (2019-03-18)

---

### New

- Add support for extracting data from Gitlab through the updated tap-gitlab (https://gitlab.com/meltano/tap-gitlab)
- Add the `tap-gitlab` transform to Meltano. It is using the dbt package defined in https://gitlab.com/meltano/dbt-tap-gitlab
- Add "Copy to Clipboard" functionality to code block snippets in the documentation
- Add the `tap-stripe` transform to Meltano. It is using the dbt package defined in https://gitlab.com/meltano/dbt-tap-stripe
- Add new command `meltano add model [name_of_model]`
- Add models to the available plugins

### Changes

- Various documentation [installation and tutorial improvements](https://gitlab.com/meltano/meltano/issues/467#note_149858308)
- Added troubleshooting button to help users add context to a pre-filled bug issue

### Fixes

- Fix the API database being mislocated
- Replaced the stale Meltano UI example image in the Carbon Emissions tutorial
- 473: Fix the docker image (meltano/meltano) from failing to expose the API

## 0.15.1 - (2019-03-12)

---

### Fixes

- locks down dependencies for issues with sqlalchemy snowflake connector

## 0.15.0 - (2019-03-11)

---

### New

- Add Salesforce Tutorial to the docs
- Add documentation for the permissions command
- Add tracking for the `meltano ui` command

### Fixes

- Updated analytics to properly recognize SPA route changes as pageview changes

## 0.14.0 - (2019-03-04)

---

### New

- Update stages table style in docs
- Add custom transforms and models tutorial to the docs

### Changes

- Add api/v1 to every route
- Update DbtService to always include the my_meltano_project model when transform runs

### Fixes

- Resolved duplicate display issue of Dashboards and Reports on the Files page
- Removed legacy `carbon.dashboard.m5o` (regression from merge)
- Updated dashboards and reports to use UI-friendly name vs slugified name
- Fix minor clipped display issue of right panel on `/settings/database`
- Fix minor display spacing in left panel of Settings
- Fix dashboard page to properly display a previously active dashboard's updated reports
- Fix pre-selected selections for join aggregates when loading a report
- Fix charts to display multiple aggregates (v1)
- Fix 404 errors when refreshing the frontend
- Fix a regression where the Topics would not be shown in the Files page

## 0.13.0 - (2019-02-25)

---

### New

- Add the `tap-salesforce` transform to Meltano. It is using the dbt package defined in https://gitlab.com/meltano/dbt-tap-salesforce
- Add m5o model and tables for tap-salesforce
- Updated the deep-link icon (for Dashboards/Reports on the Files page)

### Changes

- Polished the RBAC view, making it clearer the feature is experimental.
- Rename "Models" to "Topics"
- Use the current connection's schema when generating queries at run time for Postgres Connections.
- Add support for multiple Aggregates over the same attribute when generating HDA queries.

## 0.12.0 - (2019-02-21)

---

### New

- UI cleanup across routes (Analyze focus) and baseline polish to mitigate "that looks off comments"
- Update installation and contributing docs
- Meltano implement role-based access control - [!368](https://gitlab.com/meltano/meltano/merge_requests/368)
- Add version CLI commands for checking current Meltano version
- Add deep linking to dashboards
- Add deep linking to reports

### Fixes

- Fixed a problem when environment variables where used as default values for the CLI - [!390](https://gitlab.com/meltano/meltano/merge_requests/390)
- Fixed dashboards initial load issue due to legacy (and empty) `carbon.dashboard.m5o` file
- New standardized approach for `.m5o` id generation (will need to remove any dashboard.m5o and report.m5o)

## 0.11.0 - (2019-02-19)

---

### New

- Update installation and contributing docs
- Add support for generating Hyper Dimensional Aggregates (HDA)
- Add internal Meltano classes for representing and managing Designs, Table, Column, Aggregate, Definitions, and Query definitions

### Changes

- Move core functionality out of `api/controllers` to `/core/m5o` (for m5o and m5oc management) and `/core/sql` (for anything related to sql generation)

### Fixes

- Fixed a problem when environment variables where used as default values for the CLI - [!390](https://gitlab.com/meltano/meltano/merge_requests/390)

## 0.10.0 - (2019-02-12)

---

### New

- Add gunicorn support for Meltano UI as a WSGI application - [!377](https://gitlab.com/meltano/meltano/merge_requests/377)
- Meltano will now generate the minimal joins when building SQL queries - [!382](https://gitlab.com/meltano/meltano/merge_requests/382)

### Changes

- Add analytics to authentication page
- Meltano will now use SQLite for the job log. See https://meltano.com/docs/architecture.html#job-logging for more details.
- Removed manual `source .env` step in favor of it running automatically

### Fixes

- Meltano will correctly source the `.env`
- fixed charts to render as previously they were blank
- Fixed Analyze button groupd CSS to align as a single row

### Breaks

- Meltano will now use SQLite for the job log. See https://meltano.com/docs/architecture.html#job-logging for more details.
- URL routing updates ('/model' to '/files', removed currently unused '/extract', '/load', '/transform' and '/project/new')

## 0.9.0 - (2019-02-05)

---

### New

- add ability to save reports
- add ability to update an active report during analysis
- add ability to load reports
- add dashboards page and related add/remove report functionality

### Changes

- Generate default `Meltano UI` connection for the `meltano.db` SQLite DB when a new project is created with `meltano init`
- updated main navigation to Files, Analysis, and Dashboards
- Update the `meltano permissions grant` command to fetch the existing permissions from the Snowflake server and only return sql commands for permissions not already assigned
- Add `--diff` option to the `meltano permissions grant` command to get a full diff with the permissions already assigned and new ones that must be assigned

### Fixes

- Entry model definition correctly defines `region_id`.
- Updated the Fundamentals documentation section regarding reports
- Fixed Files page for empty state of Dashboards and Reports
- Fixed Analyze page's left column to accurately preselect columns and aggregates after loading a report

## 0.8.0 - (2019-01-29)

---

### New

- Add tracking of anonymous `meltano cli` usage stats to Meltano's Google Analytics Account
- Add `project_config.yml` to all meltano projects to store concent for anonymous usage tracking and the project's UUID

### Changes

- Add `--no_usage_stats` option to `meltano init <project_name>` to allow users to opt-out from anonymous usage stats tracking
- Bundled Meltano models are now SQLite compatible.

## 0.7.0 - (2019-01-22)

---

### New

- Added basic authentication support for meltano ui.
- Meltano will now automatically source the .env
- Updated docs with `.m5o` authoring requirements and examples
- add support for timeframes in tables
- add basic analytics to understand usage
- add disabled UI for the lack of timeframes support in sqlite
- update Results vs. SQL UI focus based on a results response or query update respectively

### Changes

- Meltano will now discover components based on `https://meltano.com/discovery.yml`
- sample designs are now packaged with meltano

### Fixes

- Updated mobile menu to work as expected
- Updated tutorial docs with improved CLI commands and fixed the host setting to `localhost`

## 0.6.1 - (2019-01-15)

---

## 0.6.0 - (2019-01-15)

---

### New

- add new command `meltano add transform [name_of_dbt_transformation]`
- add transforms to the available plugins

### Changes

- Auto install missing plugins when `meltano elt` runs
- Terminology updates for simpler understanding

### Fixes

- Edit links on the bottom of doc pages are working now

### Breaks

- Updated docs tutorial bullet regarding inaccurate "Validate" button

## 0.5.0 - (2019-01-09)

---

### New

- ensure `meltano init <project-name>` runs on windows
- settings ui now provides sqlite-specific controls for sqlite dialect
- add `target-sqlite` to available loaders for meltano projects
- add new command `meltano add transformer [name_of_plugin]`
- add transformers (dbt) to the available plugins

### Changes

- extractors and loaders are arguments in the elt command instead of options
- `meltano www` is now `meltano ui`
- remove dbt installation from `meltano init`
- move everything dbt related under `transform/`
- update `meltano elt` to not run transforms by default
- update `meltano elt` to auto generate the job_id (job_id has been converted to an optional argument)

### Fixes

- left joins now work correctly in analyze.
- fixed broken sql toggles in analyze view
- fixed sql output based on sql toggles in analyze view

## 0.4.0 - (2019-01-03)

---

### New

- add Using Superset with Meltano documentation

## 0.3.3 - (2018-12-21)

---

## 0.3.2 - (2018-12-21)

---

## 0.3.1 - (2018-12-21)

---

### Changes

- add default models for 'tap-carbon-intensity'.
- Meltano Analyze is now part of the package.
- removes database dependency from Meltano Analyze and uses .ma files
- update the error message when using Meltano from outside a project - [!238](https://gitlab.com/meltano/meltano/merge_requests/238)

## 0.3.0 - (2018-12-18)

---

### New

- updated Settings view so each database connection can be independently disconnected
- add `meltano select` to manage what is extracted by a tap.

### Changes

- documentation site will utilize a new static site generation tool called VuePress

- meltano.com will be deployed from the meltano repo

### Fixes

- model dropdown now updates when updating database (no longer requires page refresh)
- prevent model duplication that previously occurred after subsequent "Update Database" clicks

## 0.2.2 - (2018-12-11)

---

### Changes

- documentation site will utilize a new static site generation tool called VuePress
- first iteration of joins (working on a small scale)

## 0.2.1 - (2018-12-06)

---

### Fixes

- resolve version conflict for `idna==2.7`
- fix the `discover` command in the docker images
- fix the `add` command in the docker images
- fix module not found for meltano.core.permissions.utils

## 0.2.0 - (2018-12-04)

---

### New

- add `meltano permissions grant` command for generating permission queries for Postgres and Snowflake - [!90](https://gitlab.com/meltano/meltano/merge_requests/90)
- add 'tap-stripe' to the discovery

### Changes

- demo with [carbon intensity](https://gitlab.com/meltano/tap-carbon-intensity), no API keys needed
- .ma file extension WIP as alternative to lkml

### Fixes

- fix order in Meltano Analyze

## 0.1.4 - (2018-11-27)

### Fixes

- add default values for the 'www' command - [!185](https://gitlab.com/meltano/meltano/merge_requests/185)
- add CHANGELOG.md
- fix a problem with autodiscovery on taps - [!180](https://gitlab.com/meltano/meltano/merge_requests/180)

### Changes

- move the 'api' extra package into the default package
- add 'tap-fastly' to the discovery

---

## 0.1.3

### Changes

- remove `setuptools>=40` dependency
- `meltano` CLI is now in the `meltano` package

## 0.1.2

### Fixes

- target output state is now saved asynchronously

## 0.1.1

### Changes

- initial release<|MERGE_RESOLUTION|>--- conflicted
+++ resolved
@@ -15,13 +15,10 @@
 - [#1896](https://gitlab.com/meltano/meltano/-/issues/1896) Set pipeline update interval to daily by default, to start after first successful manual run
 - [#1888](https://gitlab.com/meltano/meltano/-/issues/1888) Explain in "Edit Connection" button tooltip why it may be disabled
 - [#1890](https://gitlab.com/meltano/meltano/-/issues/1890) Clarify that changing Start Date requires a new pipeline to be set up
-<<<<<<< HEAD
 - [#1892](https://gitlab.com/meltano/meltano/-/issues/1892) Clarify in Run Log modal that the "Explore" button can also be found on the Connections page
 - [#1891](https://gitlab.com/meltano/meltano/-/issues/1891) Show data source logo and label in Run Log modal header insteadof pipeline ID
 - [#1893](https://gitlab.com/meltano/meltano/-/issues/1893) Hide "Download Log" button while pipeline is running instead of disabling it
-=======
 - [#1894](https://gitlab.com/meltano/meltano/-/issues/1894) Suggest connecting a data source on Pipelines page when there are no pipelines yet
->>>>>>> 7219c184
 
 ### Fixes
 
