# CHANGELOG

All notable changes to this project will be documented in this file.
This project adheres to [Semantic Versioning](http://semver.org/) and [Keep a Changelog](http://keepachangelog.com/).



## Unreleased
---

### New
* Add tracking of anonymous `meltano cli` usage stats to Meltano's Google Analytics Account
* Add `project_config.yml` to all meltano projects to store concent for anonymous usage tracking and the project's UUID

### Changes
<<<<<<< HEAD
* Add `--no_usage_stats` option to `meltano init <project_name>` to allow users to opt-out from anonymous usage stats tracking
=======
* Bundled Meltano models are now SQLite compatible.
>>>>>>> f0fd2c43

### Fixes

### Breaks


## 0.7.0 - (2019-01-22)
---

### New
* Meltano will now automatically source the .env
* Updated docs with `.m5o` authoring requirements and examples
* add support for timeframes in tables
* add disabled UI for the lack of timeframes support in sqlite
* update Results vs. SQL UI focus based on a results response or query update respectively

### Changes
* Meltano will now discover components based on `https://meltano.com/discovery.yml`
* sample designs are now packaged with meltano

### Fixes
* Updated mobile menu to work as expected
* Updated tutorial docs with improved CLI commands and fixed the host setting to `localhost`


## 0.6.1 - (2019-01-15)
---

## 0.6.0 - (2019-01-15)
---

### New
* add new command `meltano add transform [name_of_dbt_transformation]`
* add transforms to the available plugins

### Changes
* Auto install missing plugins when `meltano elt` runs
* Terminology updates for simpler understanding

### Fixes
* Edit links on the bottom of doc pages are working now

### Breaks
* Updated docs tutorial bullet regarding inaccurate "Validate" button


## 0.5.0 - (2019-01-09)
---

### New
* ensure `meltano init <project-name>` runs on windows
* settings ui now provides sqlite-specific controls for sqlite dialect
* add `target-sqlite` to available loaders for meltano projects
* add new command `meltano add transformer [name_of_plugin]`
* add transformers (dbt) to the available plugins

### Changes
* extractors and loaders are arguments in the elt command instead of options
* `meltano www` is now `meltano ui`
* remove dbt installation from `meltano init`
* move everything dbt related under `transform/`
* update `meltano elt` to not run transforms by default
* update `meltano elt` to auto generate the job_id (job_id has been converted to an optional argument)

### Fixes
* left joins now work correctly in analyze.
* fixed broken sql toggles in analyze view
* fixed sql output based on sql toggles in analyze view


## 0.4.0 - (2019-01-03)
---

### New
* add Using Superset with Meltano documentation


## 0.3.3 - (2018-12-21)
---

## 0.3.2 - (2018-12-21)
---

## 0.3.1 - (2018-12-21)
---

### Changes
* add default models for 'tap-carbon-intensity'.
* Meltano Analyze is now part of the package.
* removes database dependency from Meltano Analyze and uses .ma files
* update the error message when using Meltano from outside a project - [238](https://gitlab.com/meltano/meltano/merge_requests/238)


## 0.3.0 - (2018-12-18)
---

### New
* updated Settings view so each database connection can be independently disconnected
* add `meltano select` to manage what is extracted by a tap.

### Changes
* documentation site will utilize a new static site generation tool called VuePress

* meltano.com will be deployed from the meltano repo

### Fixes
* model dropdown now updates when updating database (no longer requires page refresh)
* prevent model duplication that previously occurred after subsequent "Update Database" clicks


## 0.2.2 - (2018-12-11)
---

### Changes

* documentation site will utilize a new static site generation tool called VuePress
* first iteration of joins (working on a small scale)


## 0.2.1 - (2018-12-06)
---

### Fixes
* resolve version conflict for `idna==2.7`
* fix the `discover` command in the docker images
* fix the `add` command in the docker images
* fix module not found for meltano.core.permissions.utils


## 0.2.0 - (2018-12-04)
---

### New
* add `meltano permissions grant` command for generating permission queries for Postgres and Snowflake - [!90](https://gitlab.com/meltano/meltano/merge_requests/90)
* add 'tap-stripe' to the discovery

### Changes
* demo with [carbon intensity](https://gitlab.com/meltano/tap-carbon-intensity), no API keys needed
* .ma file extension WIP as alternative to lkml

### Fixes
* fix order in Meltano Analyze


## 0.1.4 - (2018-11-27)

### Fixes
* add default values for the 'www' command - [!185](https://gitlab.com/meltano/meltano/merge_requests/185)
* add CHANGELOG.md
* fix a problem with autodiscovery on taps - [!180](https://gitlab.com/meltano/meltano/merge_requests/180)

### Changes
* move the 'api' extra package into the default package
* add 'tap-fastly' to the discovery

---

## 0.1.3

### Changes
* remove `setuptools>=40` dependency
* `meltano` CLI is now in the `meltano` package

## 0.1.2

### Fixes
* target output state is now saved asynchronously

## 0.1.1

### Changes
* initial release<|MERGE_RESOLUTION|>--- conflicted
+++ resolved
@@ -13,11 +13,8 @@
 * Add `project_config.yml` to all meltano projects to store concent for anonymous usage tracking and the project's UUID
 
 ### Changes
-<<<<<<< HEAD
 * Add `--no_usage_stats` option to `meltano init <project_name>` to allow users to opt-out from anonymous usage stats tracking
-=======
 * Bundled Meltano models are now SQLite compatible.
->>>>>>> f0fd2c43
 
 ### Fixes
 
