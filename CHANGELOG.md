# CHANGELOG

All notable changes to this project will be documented in this file.
This project adheres to [Semantic Versioning](http://semver.org/) and [Keep a Changelog](http://keepachangelog.com/).



## Unreleased
---

### New

- [#1940](https://gitlab.com/meltano/meltano/-/issues/1940) Show Google Ads extractor in UI

### Changes

<<<<<<< HEAD
- [#1941](https://gitlab.com/meltano/meltano/-/issues/1941) Suggest disabling ad blocker if inline docs iframe for an Ads or Analytics extractor failed to load
=======
- [#1667](https://gitlab.com/meltano/meltano/-/issues/1667) Have 'meltano init' create system database and install airflow, dbt, and target-postgres plugins
>>>>>>> 47d976f5

### Fixes

- [#1942](https://gitlab.com/meltano/meltano/-/issues/1942) Ensure navigation bar is hidden in production when docs are viewed inline

### Breaks


## 1.28.0 - (2020-04-06)
---

### New

- [#1937](https://gitlab.com/meltano/meltano/-/issues/1937) Add optional `plugin_type` argument to `meltano install` to only (re)install plugins of a certain type


### Fixes

- [#1938](https://gitlab.com/meltano/meltano/-/issues/1938) Display error message when viewing dashboard before pipeline has run


## 1.27.3 - (2020-04-02)
---

### Fixes

- [#1938](https://gitlab.com/meltano/meltano/-/issues/1938) Fix regression causing dashboards and reports not to load when readonly mode is enabled (like on the demo instance)


## 1.27.2 - (2020-04-02)
---

### Fixes

- [#1936](https://gitlab.com/meltano/meltano/-/issues/1936) Fix regression causing UI to fail when analytics/tracking is enabled


## 1.27.1 - (2020-04-02)
---

### New

- [#1477](https://gitlab.com/meltano/meltano/-/issues/1477) Allow read-only mode and authentication to be used at the same time, to allow anonymous read-only access and only require authentication for write actions.
- [#1914](https://gitlab.com/meltano/meltano/-/issues/1914) Allow default dashboards and reports to be updated in place if package contains snapshots of older versions
- [#1933](https://gitlab.com/meltano/meltano/-/issues/1933) Allow Meltano UI Google Analytics ID to be overridden using environment variable

### Changes

- [#1896](https://gitlab.com/meltano/meltano/-/issues/1896) Set pipeline update interval to daily by default, to start after first successful manual run
- [#1888](https://gitlab.com/meltano/meltano/-/issues/1888) Explain in "Edit Connection" button tooltip why it may be disabled
- [#1890](https://gitlab.com/meltano/meltano/-/issues/1890) Clarify that changing Start Date requires a new pipeline to be set up
- [#1892](https://gitlab.com/meltano/meltano/-/issues/1892) Clarify in Run Log modal that the "Explore" button can also be found on the Connections page
- [#1891](https://gitlab.com/meltano/meltano/-/issues/1891) Show data source logo and label in Run Log modal header insteadof pipeline ID
- [#1893](https://gitlab.com/meltano/meltano/-/issues/1893) Hide "Download Log" button while pipeline is running instead of disabling it
- [#1894](https://gitlab.com/meltano/meltano/-/issues/1894) Suggest connecting a data source on Pipelines page when there are no pipelines yet
- [#1912](https://gitlab.com/meltano/meltano/-/issues/1912) Suggest user gets in touch if the report they're looking for is not included by default

### Fixes

- [#1911](https://gitlab.com/meltano/meltano/-/issues/1911) Display "Last updated: Updating..." instead of "Last updated: 1969-12-31" on reports while pipeline is running
- [#1910](https://gitlab.com/meltano/meltano/-/issues/1910) Fix pipeline "Start date" and report "Data starting from" off-by-1 errors caused by timezone differences


## 1.27.0 - (2020-03-30)
---

### Changes

- [#1909](https://gitlab.com/meltano/meltano/-/issues/1909) Suggest disabling ad blocker if request related to an Ads or Analytics extractor was blocked by browser
- [#1886](https://gitlab.com/meltano/meltano/-/issues/1886) Don't prepopulate date fields that are not required and are better left blank
- [#1887](https://gitlab.com/meltano/meltano/-/issues/1887) Hide End Date fields in connection setup since our end-users will want to import everything
- [#1905](https://gitlab.com/meltano/meltano/-/issues/1905) Hide Google Analytics Reports field from UI since startup founder end-users will stick with default

### Fixes

- [#1920](https://gitlab.com/meltano/meltano/-/issues/1920) Fix extractor logo on Google Analytics Explore page
- [#1895](https://gitlab.com/meltano/meltano/-/issues/1895) Fix bug causing newly created pipeline not to show as running when it is
- [#1906](https://gitlab.com/meltano/meltano/-/issues/1906) Fix "Test Connection" for extractors that require a file to be uploaded, like Google Analytics
- [#1931](https://gitlab.com/meltano/meltano/-/issues/1931) Validate uploaded file path when saving or testing connection settings


## 1.26.2 - (2020-03-26)
---

### Fixes

- [#1883](https://gitlab.com/meltano/meltano/-/issues/1883) Fix dashboard and embedded reports failing to load when design has no joins


## 1.26.1 - (2020-03-26)
---

### Changes

- [#1854](https://gitlab.com/meltano/meltano/-/issues/1854) Remove non-marketing-sales data sources from UI
- [#1881](https://gitlab.com/meltano/meltano/-/issues/1881) Store in system database when user was last active
- [#1846](https://gitlab.com/meltano/meltano/-/issues/1846) Freeze reports with relative date filters in time when shared or embedded
- [#1847](https://gitlab.com/meltano/meltano/-/issues/1847) Show date range on embedded reports and dashboards
- [#1847](https://gitlab.com/meltano/meltano/-/issues/1847) Show date range on reports on dashboards


## 1.26.0 - (2020-03-23)
---

### Changes

- [#1188](https://gitlab.com/meltano/meltano/-/issues/1188) Allow sorting by timeframe period columns (e.g. "Creation Date: Month", "Creation Date: Year")
- [#1873](https://gitlab.com/meltano/meltano/-/issues/1873) Display error message when viewing model/design/report before pipeline has run
- [#1874](https://gitlab.com/meltano/meltano/-/issues/1874) Print full error when initial model compilation fails
- [#1875](https://gitlab.com/meltano/meltano/-/issues/1875) Automatically run query when sorting is changed
- [#1876](https://gitlab.com/meltano/meltano/-/issues/1876) Don't store Analyze UI state in report file
- [#1877](https://gitlab.com/meltano/meltano/-/issues/1877) Allow designs to reference the same table more than once
- [#1878](https://gitlab.com/meltano/meltano/-/issues/1878) Recompile models when meltano is upgraded


## 1.25.1 - (2020-03-19)

---

### New

- [#1799](https://gitlab.com/meltano/meltano/issues/1799) Improve date range UX by displaying the date range associated with each attribute in the `<select>` (previously the user had to manually check each one-by-one to see if it had an associated date range filter)

### Changes

- [#1799](https://gitlab.com/meltano/meltano/issues/1799) Update "Date Range(s)" button label to account for pluralization
- [#1799](https://gitlab.com/meltano/meltano/issues/1799) Fallback to inline text and only display the date range `<select>` if there are two or more date ranges to filter on
- [#1799](https://gitlab.com/meltano/meltano/issues/1799) Update date range picker to initialize at the first attribute with a valid date range
- [#1799](https://gitlab.com/meltano/meltano/issues/1799) Update the Report Builder's "jump to date range dropdown" buttons (small calendar icon button associated with the left pane's attribute items) to automatically focus the date range that's associated

### Fixes

- [#1872](https://gitlab.com/meltano/meltano/-/issues/1872) Delete state left over from different pipeline run for same extractor
- [#1779](https://gitlab.com/meltano/meltano/-/issues/1779) Fix loading report directly by URL when design request completes before reports request


## 1.25.0 - (2020-03-16)

---

### New

- [#1843](https://gitlab.com/meltano/meltano/issues/1843) Update the Google Ads Extractor selected attributes definition to also extract the Ad Network and Device segments for the Ads Performance Reports.

### Changes

- [#1852](https://gitlab.com/meltano/meltano/-/issues/1852) Move Pipelines after Connections in navbar
- [#1850](https://gitlab.com/meltano/meltano/-/issues/1850) Rename Connections tab "Connection" and "Pipeline" buttons to "Edit Connection", and "View Pipeline"
- [#1856](https://gitlab.com/meltano/meltano/-/issues/1856) Remove "Custom" data source option from UI
- [#1867](https://gitlab.com/meltano/meltano/-/issues/1867) Make timeframe table headings more human-friendly

### Fixes

- [#1848](https://gitlab.com/meltano/meltano/-/issues/1848) Fix Explore page "Report Builder" column loading when model name and model topic name do not match

## 1.24.1 - (2020-03-12)

---

### New

- [!1523](https://gitlab.com/meltano/meltano/merge_requests/1523) Add support for relative date filter definitions to Meltano Filters. That means that filters over dates and times can have a `[+-]N[dmy]` format instead of a fixed date. That allows Meltano to generate a date relative to a pivot date provided by in the query definition or `NOW()`.
- [#1830](https://gitlab.com/meltano/meltano/issues/1830) Add relative vs. absolute date ranges to date range picker of Report Builder

### Changes

- [#1830](https://gitlab.com/meltano/meltano/issues/1830) Update date ranges calendars with "Today" marker for improved UX

## 1.24.0 - (2020-03-09)

---

### Changes

- [#1831](https://gitlab.com/meltano/meltano/issues/1831) Change main navigation "Reports" to "Explore" and update its nested CTAs to link to a landing page per data source
- [#1705](https://gitlab.com/meltano/meltano/issues/1705) Remove `meltano permissions` feature now that it has been extracted into https://gitlab.com/gitlab-data/permifrost.
- Updated "Report Builder" page with a header to better communicate what the page is for.

### Fixes

- [#1840](https://gitlab.com/meltano/meltano/-/issues/1840) Format InputDateIso8601 value as YYYY-MM-DD since a full timestamp value could represent a different date in UTC and local timezone
- [#1842](https://gitlab.com/meltano/meltano/issues/1842) Fix empty filter attributes bug for non-join designs

## 1.23.2 - (2020-03-05)

---

### New

- [#1820](https://gitlab.com/meltano/meltano/issues/1820) Add Vertical Bar chart type to Report chart options

### Changes

- [#1820](https://gitlab.com/meltano/meltano/issues/1820) Updated chart type selection as a dropdown for improved UX (ensures the chart icon is adorned with its label)

### Fixes

- [#1837](https://gitlab.com/meltano/meltano/issues/1837) Fix tap-mongodb database name setting
- [#1838](https://gitlab.com/meltano/meltano/issues/1838) Properly handle dates and timezones in date range picker
- [#1838](https://gitlab.com/meltano/meltano/issues/1838) Ensure records on boundary dates are included when using date range picker with column of type "time"

## 1.23.1 - (2020-03-04)

---

### Fixes

- [#1836](https://gitlab.com/meltano/meltano/issues/1820) Don't crash when gunicorn is sent HUP signal to reload Meltano service

## 1.23.0 - (2020-03-02)

---

### New

- [#1601](https://gitlab.com/meltano/meltano/issues/1601) Add Explore landing pages per data source to act as an aggregate jump-off point to related dashboards, reports, report templates, and more

### Changes

- [#1601](https://gitlab.com/meltano/meltano/issues/1601) Change "Reports" CTA in each Pipeline and the JobLog modal to link to its corresponding and newly added Explore page
- [#1698](https://gitlab.com/meltano/meltano/issues/1698) Change information architecture to separate Connections and Pipelines into distinct pages

### Fixes

- [#1811](https://gitlab.com/meltano/meltano/issues/1811) Fix an issue when installing a custom plugin.
- [#1794](https://gitlab.com/meltano/meltano/issues/1794) Remove the notification field when notifications are disabled.
- [#1815](https://gitlab.com/meltano/meltano/issues/1815) Fix `mapActions` misplacement in `computed` vs. `methods`
- [#1468](https://gitlab.com/meltano/meltano/issues/1468) Update asn1crypto to get Meltano to work on macOS Catalina

## 1.22.2 - (2020-02-27)

---

### Fixes

- [#1809](https://gitlab.com/meltano/meltano/issues/1809) Fix LogModal padding render issue and `TypeError` with proper conditional check prior to dereferencing
- [#1810](https://gitlab.com/meltano/meltano/issues/1810) Fix an issue where Notifications would not be sent when the application used multiple workers

## 1.22.1 - (2020-02-26)

---

### New

- [#1783](https://gitlab.com/meltano/meltano/issues/1873) Add Shopify extractor as a hidden plugin
- [#1499](https://gitlab.com/meltano/meltano/issues/1499) Add date range selector to Analyze UI (requires a `type=date` or `type=time` in each model needing this functionality)

### Changes

- [#1777](https://gitlab.com/meltano/meltano/issues/1777) Update Meltano Analyze to only preselect the first column and aggregate attributes when no attributes have a `require`d setting
- [#1796](https://gitlab.com/meltano/meltano/issues/1796) Update date range and filter changes to trigger autorun if enabled

### Fixes

- [#1798](https://gitlab.com/meltano/meltano/issues/1798) Add OK button to toasts that couldn't be dismissed previously, to prevent them from getting in the way of modal buttons
- [#1803](https://gitlab.com/meltano/meltano/issues/1803) Ensure SMTP credentials can be set via environment variables
- [#1778](https://gitlab.com/meltano/meltano/issues/1778) Fix missing pipeline date when visiting page directly from URL

## 1.22.0 - (2020-02-24)

---

### New

- [#1646](https://gitlab.com/meltano/meltano/issues/1646) Add default Stripe dashboard
- [#1759](https://gitlab.com/meltano/meltano/issues/1759) Add default reports and dashboard for Google Ads data
- [#1775](https://gitlab.com/meltano/meltano/issues/1775) Add default dashboard for GitLab extractor
- [#1714](https://gitlab.com/meltano/meltano/issues/1714) Add support for a `required` setting in Models so Analyze can still work with more complex reporting scenarios (Facebook and Google Adwords need this)
- [#1780](https://gitlab.com/meltano/meltano/issues/1780) Add default reports and dashboard for Facebook Ads data

## 1.21.2 - (2020-02-18)

---

### New

- [#1740](https://gitlab.com/meltano/meltano/issues/1740) Add "Sharing Reports and Dashboards" section to Getting Started guide
- [#1484](https://gitlab.com/meltano/meltano/issues/1484) Add a subscription field to be notified when a Pipeline will be completed.

### Changes

- [#1740](https://gitlab.com/meltano/meltano/issues/1740) Update Getting Started guide screenshots with up-to-date UI

### Fixes

- [#1751](https://gitlab.com/meltano/meltano/issues/1751) Custom report ordering now works based on user customization
- [#1756](https://gitlab.com/meltano/meltano/issues/1756) Fix embed app to properly render based on `report` or `dashboard` type

## 1.21.1 - (2020-02-17)

---

### Fixes

- [#1754](https://gitlab.com/meltano/meltano/issues/1754) Fix duplicate "Share" button and Reports dropdown clipping issue

## 1.21.0 - (2020-02-17)

---

### New

- [#609](https://gitlab.com/meltano/meltano/issues/609) Add the Google Ads Extractor to Meltano as a hidden plugin. It will be fully enabled on Meltano UI once OAuth support is added. It uses the tap defined in https://gitlab.com/meltano/tap-adwords/
- [#1693](https://gitlab.com/meltano/meltano/issues/1693) Add default transformations for the Google Ads Extractor. They are using the dbt package defined in https://gitlab.com/meltano/dbt-tap-adwords
- [#1694](https://gitlab.com/meltano/meltano/issues/1694) Add default Meltano Models for the Google Ads Extractor. They are defined in https://gitlab.com/meltano/model-adwords
- [#1695](https://gitlab.com/meltano/meltano/issues/1695) Add documentation for the Google Ads Extractor
- [#1723](https://gitlab.com/meltano/meltano/issues/1723) Add various mobile and widescreen related style tweaks to improve base layout at mobile and widescreen widths

### Changes

- [!1460](https://gitlab.com/meltano/meltano/merge_requests/1460) Remove the FTP access from Meltano hosted instances
- [#1629](https://gitlab.com/meltano/meltano/issues/1629) Add "Share Dashboard" functionality
- [#1629](https://gitlab.com/meltano/meltano/issues/1629) Update report "Embed" button to "Share" and include a share link to accompany the embed snippet

### Fixes

- [#1680](https://gitlab.com/meltano/meltano/issues/1680) Fix initial "Last Run" button of a pipeline run to properly open the corresponding job log

## 1.20.1 - (2020-02-13)

---

### New

- [#1650](https://gitlab.com/meltano/meltano/issues/1650) create TOS page and add TOS link to website footer

### Changes

- [#1681](https://gitlab.com/meltano/meltano/issues/1681) Update `transform` during pipeline save to conditionally set `skip` vs. `run` to prevent wasted cycles for extractors that lack transformations
- [#1696](https://gitlab.com/meltano/meltano/issues/1696) Update dashboards list to be alphabetically sorted
- [#1710](https://gitlab.com/meltano/meltano/issues/1710) Hide `tap-fastly` in UI

### Fixes

- [#1696](https://gitlab.com/meltano/meltano/issues/1696) Fix duplicate chart renders when dashboard is loaded
- [#1696](https://gitlab.com/meltano/meltano/issues/1696) Fix "Add to Dashboards" button when loading an existing report (additionally updated `disabled` button states)
- [#1711](https://gitlab.com/meltano/meltano/issues/1711) Disable fields of all kinds when a plugin setting is protected or set in env or meltano.yml
- [#1712](https://gitlab.com/meltano/meltano/issues/1712) Fix lock icon tooltip message on plugin settings that were set in env or meltano.yml
- [#1677](https://gitlab.com/meltano/meltano/issues/1677) Properly represent values of boolean settings that were set using environment verariables in UI

## 1.20.0 - (2020-02-10)

---

### New

- [#1682](https://gitlab.com/meltano/meltano/issues/1682) Use human-readable update interval labels

### Changes

- [#1514](https://gitlab.com/meltano/meltano/issues/1514) Remove DBT docs integration
- [#1679](https://gitlab.com/meltano/meltano/issues/1679) Prevent the `hidden` settings from being sent to the front-end, potentially causing configuration failure

### Fixes

- [#1675](https://gitlab.com/meltano/meltano/issues/1675) Fix future grant diffing for databases and schemas
- [#1674](https://gitlab.com/meltano/meltano/issues/1674) Fix duplicate pipelines bug resulting from recent addition to view and update existing connections

## 1.19.2 - (2020-02-06)

---

### Fixes

- [#1672](https://gitlab.com/meltano/meltano/issues/1672) Pin Werkzeug version to 0.16.1 since 1.0.0 is unsupported by Flask-BabelEx

## 1.19.1 - (2020-02-06)

---

### Fixes

- [#1671](https://gitlab.com/meltano/meltano/issues/1671) Fix error handling bug that caused a console error that impacted further UI interaction

## 1.19.0 - (2020-02-06)

---

### New

- [#1545](https://gitlab.com/meltano/meltano/issues/1545) Add read-only report embed functionality via embeddable `iframe` copy-to-clipboard snippet
- [#1606](https://gitlab.com/meltano/meltano/issues/1606) Update UI after successful plugin configuration with auto installed reports and dashboards
- [#1614](https://gitlab.com/meltano/meltano/issues/1614) Add 'Fix Connection' and 'View Connection' CTAs to Integrations with corresponding pipelines
- [#1550](https://gitlab.com/meltano/meltano/issues/1550) Add the Meltano OAuth Service integration to manage the OAuth flow in the plugin configuration

### Changes

- [#1594](https://gitlab.com/meltano/meltano/issues/1594) Improve onboarding UX by moving the "Update Interval" selection to a post-successful-pipeline action
- [#1594](https://gitlab.com/meltano/meltano/issues/1594) Update pipelines to be sorted alphabetically to match data sources organization
- [#1659](https://gitlab.com/meltano/meltano/issues/1659) Update query attribute toggling and results UX when autorun query is on (via 500ms debounce)
- [#1475](https://gitlab.com/meltano/meltano/issues/1475) GitLab extractor in the UI steers user towards a single data source

### Fixes

- [#1657](https://gitlab.com/meltano/meltano/issues/1657) Fix `update_dashboard` error when payload lacked a `new_settings` key
- [#1602](https://gitlab.com/meltano/meltano/issues/1602) Fix instances where `<a disabled='...'>` vs. `<button disabled='...'>` didn't functionally disable the button (previously they were only disabled visually)
- [#1656](https://gitlab.com/meltano/meltano/issues/1656) Fix conditional header in docs to support Meltano.com and inline docs within the Meltano app

## 1.18.0 - (2020-02-03)

---

### New

- [#1154](https://gitlab.com/meltano/meltano/issues/1154) Adds non-dry mode to `meltano permissions` on Snowflake so that queries can be executed
- [#1578](https://gitlab.com/meltano/meltano/issues/1578) User can request help to delete their data from their MeltanoData instance

### Changes

- [#1516](https://gitlab.com/meltano/meltano/issues/1516) Pipelines now show extractor label rather than name
- [#1652](https://gitlab.com/meltano/meltano/issues/1652) Removes the `--full-refresh` command from `meltano permissions`

### Fixes

- [#1595](https://gitlab.com/meltano/meltano/issues/1595) Updates `meltano permissions` to only revoke permissions on databases defined in the spec
- [#1588](https://gitlab.com/meltano/meltano/issues/1588) Update `scrollTo` behavior in Job Log to work across browsers
- [#1660](https://gitlab.com/meltano/meltano/issues/1660) Fix minor action/mutation bug when loading a report in Analyze
- [#1607](https://gitlab.com/meltano/meltano/issues/1607) Fix inaccurate error during report additions/removal from dashboards (via refactor SSOT reports store)

## 1.17.1 - (2020-01-29)

---

### Changes

- [#1625](https://gitlab.com/meltano/meltano/issues/1625) Update docs on meltano.com to only include extractors and loaders provided in the hosted version of Meltano.
- [#1590](https://gitlab.com/meltano/meltano/issues/1590) Add additional targets to `dbt clean`
- [#1655](https://gitlab.com/meltano/meltano/issues/1655) Add UX message to close buttons in Job Log Modal to reinforce that the pipeline still runs after closing (Ben's hover idea)

### Fixes

- [#1618](https://gitlab.com/meltano/meltano/issues/1618) Fix an issue where an expired session would not redirect to the Login page
- [#1630](https://gitlab.com/meltano/meltano/issues/1630) Fix an integrations setup bug that prevented subsequent pipelines to be created unless a full page refresh occurred

## 1.17.0 - (2020-01-27)

---

### New

- [#1462](https://gitlab.com/meltano/meltano/issues/1462) User will be able to reorder dashboard reports
- [#1482](https://gitlab.com/meltano/meltano/issues/1482) Add future grants and revocations for schemas, tables, and views for roles in the `meltano permissions` command
- [#1376](https://gitlab.com/meltano/meltano/issues/1376) Add last updated date to reports
- [#1409](https://gitlab.com/meltano/meltano/issues/1409) Add data start date to Analysis page

- [#1241](https://gitlab.com/meltano/meltano/issues/1241) Add `dashboard` plugin type to enable bundling curated reports and dashboards for data sources
- [#1241](https://gitlab.com/meltano/meltano/issues/1241) Add `--include-related` flag to `meltano add` and `meltano install` to automatically install related plugins based on namespace
- [#1241](https://gitlab.com/meltano/meltano/issues/1241) Add default dashboard and reports for Google Analytics

### Changes

- [#1481](https://gitlab.com/meltano/meltano/issues/1481) Add table and view revocations for roles in the `meltano permissions` command
- [#1459](https://gitlab.com/meltano/meltano/issues/1459) Users can no longer install tap-carbon-intensity from the UI

### Fixes

- [#1600](https://gitlab.com/meltano/meltano/issues/1600) Fix tooltip for Data Source "Connect" buttons
- [#1605](https://gitlab.com/meltano/meltano/issues/1605) Fix an infinite loop causing extraneous API calls to the configuration endpoint
- [#1561](https://gitlab.com/meltano/meltano/issues/1561) Fix `onFocusInput()` to properly focus-and-auto-scroll to `<input type='file'>`s in the data source docs UI
- [#1561](https://gitlab.com/meltano/meltano/issues/1561) Fix `<input type='file'>` styling to better accommodate flexible widths

## 1.16.1 - (2020-01-23)

---

### New

- [#1592](https://gitlab.com/meltano/meltano/issues/1592) Add MAX and MIN aggregate functions to Meltano Models
- [#1552](https://gitlab.com/meltano/meltano/issues/1552) Add "Custom" data source CTA to link to the create custom data source docs
- [#1462](https://gitlab.com/meltano/meltano/issues/1462) User will be able to reorder dashboard reports

### Changes

- [#1510](https://gitlab.com/meltano/meltano/issues/1510) Remove breadcrumbs (not currently useful)
- [#1589](https://gitlab.com/meltano/meltano/issues/1589) Add dbt-specific files to a .gitignore
- [#1402](https://gitlab.com/meltano/meltano/issues/1402) Onboarding redesign to minimize steps and friction ('Extractors' as 'Data Sources', pipelines are secondary to 'Data Source' integrations, and removed loader, transform, and pipeline name as editable in favor of preselected values in accordance with our hosted solution)
- [#1402](https://gitlab.com/meltano/meltano/issues/1402) Local development now requires `.env` to connect a `target-postgres` loader (docs update to follow in [#1586](https://gitlab.com/meltano/meltano/issues/1586) )
- [#1410](https://gitlab.com/meltano/meltano/issues/1410) Update the Design UI to expose timeframes explicitly

### Fixes

- [#1573](https://gitlab.com/meltano/meltano/issues/1573) Fix docs `shouldShowNavbar` conditional and improve query string `embed=true` parsing
- [#1579](https://gitlab.com/meltano/meltano/issues/1579) Make color contrast for CTA buttons accessible
- [#1410](https://gitlab.com/meltano/meltano/issues/1410) Fix a problem with Report that has timeframes selections

### Breaks

## 1.16.0 - (2020-01-20)

---

### New

- [#1556](https://gitlab.com/meltano/meltano/issues/1556) Add default transformations for the Facebook Ads Extractor. They are using the dbt package defined in https://gitlab.com/meltano/dbt-tap-facebook
- [#1557](https://gitlab.com/meltano/meltano/issues/1557) Add default Meltano Models for the Facebook Ads Extractor. They are defined in https://gitlab.com/meltano/model-facebook
- [#1560](https://gitlab.com/meltano/meltano/issues/1560) Make the Facebook Ads Extractor available by default on Meltano UI

### Changes

- [#1541](https://gitlab.com/meltano/meltano/issues/1541) Revert `tap-csv`'s `kind: file` to text input for `csv_files_definition` as we don't fully support `tap-csv` via the UI with single (definition json) and multiple (csv files) file uploading
- [#1477](https://gitlab.com/meltano/meltano/issues/1477) Add a `read-only` mode to Meltano to disable all modifications from the UI

### Fixes

### Breaks

## 1.15.1 - (2020-01-16)

---

### New

- [#608](https://gitlab.com/meltano/meltano/issues/608) Add the Facebook Ads Extractor to Meltano as a hidden plugin. It will be fully enabled on Meltano UI once bundled Transformations and Models are added. It uses the tap defined in https://gitlab.com/meltano/tap-facebook/
- [meltano/model-stripe#2](https://gitlab.com/meltano/model-stripe/issues/2) Add timeframes to the Stripe models
- [#1533](https://gitlab.com/meltano/meltano/issues/1533) Add documentation for the Facebook Ads Extractor

### Changes

- [#1527](https://gitlab.com/meltano/meltano/issues/1527) Update the dashboard modal header to properly differentiate between "Create" and "Edit"
- [#1456](https://gitlab.com/meltano/meltano/issues/1456) 404 Error page now has better back functionality and ability to file new issues directly from the page

### Fixes

- [#1538](https://gitlab.com/meltano/meltano/issues/1538) Fix timeframes not properly displaying on the base table
- [#1574](https://gitlab.com/meltano/meltano/issues/1574) Fix an issue with Meltano crashing after a succesful login
- [#1568](https://gitlab.com/meltano/meltano/issues/1568) Restore support for custom plugins that don't have their available settings defined in discovery.yml

## 1.15.0 - (2020-01-13)

---

### New

- [#1483](https://gitlab.com/meltano/meltano/issues/1483) Add login audit columns to track last login time
- [#1480](https://gitlab.com/meltano/meltano/issues/1480) Add tests to `meltano permissions` command for Snowflake
- [#1392](https://gitlab.com/meltano/meltano/issues/1392) Add inline docs to Extractor configurations in iteration toward improving data setup onboarding

### Changes

- [#1480](https://gitlab.com/meltano/meltano/issues/1480) Add schema revocations for roles in the `meltano permissions` command
- [#1458](https://gitlab.com/meltano/meltano/issues/1458) Remove tap-carbon-intensity-sqlite model from default installation
- [#1458](https://gitlab.com/meltano/meltano/issues/1458) Update docs to reflect new getting started path and updated screenshots
- [#1513](https://gitlab.com/meltano/meltano/issues/1513) Remove dead code related to `/model` route that we no longer link to in favor of the contextual Analyze CTAs and the `MainNav.vue`'s Analyze dropdown
- [#1542](https://gitlab.com/meltano/meltano/issues/1542) Update version, logout, and help UI partial (upper right) to have less prominence and more clearly communicate the "Sign Out" action

### Fixes

- [#1480](https://gitlab.com/meltano/meltano/issues/1480) Fix database revocations corner case for roles in the `meltano permissions` command
- [#1553](https://gitlab.com/meltano/meltano/issues/1553) Fix bug occurring when loading a report that lacks join tables
- [#1540](https://gitlab.com/meltano/meltano/issues/1540) Meltano Analyze will now leverage Pipelines instead of Loaders in the connection dropdown
- [#1540](https://gitlab.com/meltano/meltano/issues/1540) Meltano Analyze will now infer the connection to use instead of it being provided by the user

### Breaks

## 1.14.3 - (2020-01-09)

---

### Fixes

- [#1521](https://gitlab.com/meltano/meltano/issues/1521) Sanitize user-submitted string before using it in file path

## 1.14.2 - (2020-01-09)

---

### New

- [#1391](https://gitlab.com/meltano/meltano/issues/1391) Lock all settings that are controlled through environment variables
- [#1393](https://gitlab.com/meltano/meltano/issues/1393) Add contextual Analyze CTAs for each Pipeline in the Pipelines list
- [#1551](https://gitlab.com/meltano/meltano/issues/1551) Add dbt clean before compile and runs

### Changes

- [#1424](https://gitlab.com/meltano/meltano/issues/1424) Update pipeline elapsed time display to be more human friendly

### Fixes

- [#1430](https://gitlab.com/meltano/meltano/issues/1430) Fix the state not stored for pipelines when Transforms run
- [#1448](https://gitlab.com/meltano/meltano/issues/1448) Fix `AnalyzeList.vue` to display message and link when lacking contextual models

### Breaks

## 1.14.1 - (2020-01-06)

---

### Fixes

- [#1520](https://gitlab.com/meltano/meltano/issues/1520) Fix bug when updating a dashboard that could undesirably overwrite another existing dashboard

### Breaks

## 1.14.0 - (2019-12-30)

---

### New

- [#1461](https://gitlab.com/meltano/meltano/issues/1461) Display toasted notification for report adding to dashboard
- [#1419](https://gitlab.com/meltano/meltano/issues/1419) Add ability to edit and delete dashboards
- [#1411](https://gitlab.com/meltano/meltano/issues/1411) Add download log button to Job Log Modal

### Changes

- [#1311](https://gitlab.com/meltano/meltano/issues/1311) Remove unused meltano/meltano/runner docker image
- [#1502](https://gitlab.com/meltano/meltano/issues/1502) Update configuration file uploads to occur on save vs. file picker completion

### Fixes

- [#1518](https://gitlab.com/meltano/meltano/issues/1518) Fix bug that caused all text fields to show up as required in configuration modals
- [#1446](https://gitlab.com/meltano/meltano/issues/1446) Fix bug that could result in a broken report when the report URL was manually modified
- [#1411](https://gitlab.com/meltano/meltano/issues/1411) Fix bug when reading too large a job log file

## 1.13.0 - (2019-12-23)

---

### New

- [#1269](https://gitlab.com/meltano/meltano/issues/1269) Add `kind: file` so single file uploads can be used with extractors (`tap-google-analytics`'s `key_file_location` is the first user)
- [#1494](https://gitlab.com/meltano/meltano/issues/1494) Add `LIKE` options to Analyze Filter UI so users better understand what filtering patterns are available

### Changes

- [#1399](https://gitlab.com/meltano/meltano/issues/1399) Log Modal now has a prompt to explain potential factors in required time for pipelines to complete
- [#1433](https://gitlab.com/meltano/meltano/issues/1433) Remove `/orchestrate` route and thus the Airflow iframe as this is overkill for our current target users

### Fixes

- [#1434](https://gitlab.com/meltano/meltano/issues/1434) Fix Analyze CTAs to only enable if at least one related pipeline has succeeded
- [#1447](https://gitlab.com/meltano/meltano/issues/1447) Various fixes around loading and reloading reports to mitigate false positive `sqlErrorMessage` conditions
- [#1509](https://gitlab.com/meltano/meltano/issues/1509) Allow plugin profile config to be set through meltano.yml

## 1.12.2 - (2019-12-20)

---

### New

- [#1437](https://gitlab.com/meltano/meltano/issues/1437) Users can now share their dashboards with an automatically generated email

### Changes

- [#1466](https://gitlab.com/meltano/meltano/issues/1466) Filters now have clear language and indiciation that they use AND for chaining
- [#1464](https://gitlab.com/meltano/meltano/issues/1464) Remove the "only" option for transforms in Create Pipeline form

- [#1399](https://gitlab.com/meltano/meltano/issues/1399) Log Modal now has a prompt to explain potential factors in required time for pipelines to complete
- [#1431](https://gitlab.com/meltano/meltano/issues/1431) Add "pipeline will still run if modal is closed" message in the Job Log Modal

### Changes

- [#1422](https://gitlab.com/meltano/meltano/issues/1422) Update start date field to have a recommendation

### Fixes

- [#1447](https://gitlab.com/meltano/meltano/issues/1447) Various fixes around loading and reloading reports to mitigate false positive `sqlErrorMessage` conditions
- [#1443](https://gitlab.com/meltano/meltano/issues/1443) Fix tooltip clipping in modals
- [#1500](https://gitlab.com/meltano/meltano/issues/1500) Fix `meltano install` not running the migrations.

## 1.12.1 - (2019-12-18)

---

### Changes

- [#1403](https://gitlab.com/meltano/meltano/issues/1403) Remove "Orchestrate", "Model", and "Notebook" from the main navigation until each respective UI is more useful (the `/orchestrate` and `/model` routes still exist)
- [#1476](https://gitlab.com/meltano/meltano/issues/1476) Add database and warehouse revocations for roles in the `meltano permissions` command
- [#1473](https://gitlab.com/meltano/meltano/issues/1473) Update Release issue template to recent guidelines

## 1.12.0 - (2019-12-16)

---

### New

- [#1374](https://gitlab.com/meltano/meltano/issues/1374) Add role revocation for users and roles in the `meltano permissions` command
- [#1377](https://gitlab.com/meltano/meltano/issues/1377) Document cleanup steps after MeltanoData testing
- [#1438](https://gitlab.com/meltano/meltano/issues/1438) Add documentation for DNS spoofing error
- [#1436](https://gitlab.com/meltano/meltano/issues/1436) Add video walkthrough on how to setup Google Analytics so that the Meltano Extractor can be able to access the Google APIs and the Google Analytics data.

### Changes

- [#1350](https://gitlab.com/meltano/meltano/issues/1350) Switch to all lower case for Snowflake permission comparisons in the `meltano permissions` command
- [#1449](https://gitlab.com/meltano/meltano/issues/1449) Hide the Marketo Extractor form Meltano UI
- [#1397](https://gitlab.com/meltano/meltano/issues/1397) Optimize workflow for MeltanoData setup
- [#1423](https://gitlab.com/meltano/meltano/issues/1423) Update sidebar and docs to include Ansible

## 1.11.2 - (2019-12-13)

---

### Changes

- [#1435](https://gitlab.com/meltano/meltano/issues/1435) Change "Model" to "Analyze" so the Pipeline CTA is actionable and less abstract
- [#1432](https://gitlab.com/meltano/meltano/issues/1432) Changed "Close" to "Back" in Log Modal to help mitigate "Am I ending the pipeline?" concerns

### Fixes

- [#1439](https://gitlab.com/meltano/meltano/issues/1439) Fix relative elapsed time since last run time display in the Pipelines UI
- [#1441](https://gitlab.com/meltano/meltano/issues/1441) Fix auto advance to "Create Pipeline" when coming from "Load" step (previously "Transform" step, but this has been removed from the UI)
- [#1440](https://gitlab.com/meltano/meltano/issues/1440) Allow installed plugins to appear in UI even if hidden in configuration

## 1.11.1 - (2019-12-12)

---

### New

- [#1351](https://gitlab.com/meltano/meltano/issues/1351) Add "Create Meltano Account" promo for `meltano.meltanodata.com`
- [#1055](https://gitlab.com/meltano/meltano/issues/1055) Add "Disable" button to Tracking Acknowledgment toast so user's can opt-out from the UI
- [#1408](https://gitlab.com/meltano/meltano/issues/1408) Add "Last Run" context to each pipeline
- [#1408](https://gitlab.com/meltano/meltano/issues/1408) Add "Started At", "Ended At", and "Elapsed" to Job Log modal
- [#1390](https://gitlab.com/meltano/meltano/issues/1390) Display of extractors and loaders can now be configured through the `hidden` property in `discovery.yml`

### Changes

- [#1398](https://gitlab.com/meltano/meltano/issues/1398) Update default Transform from "Skip" to "Run"
- [#1406](https://gitlab.com/meltano/meltano/issues/1406) Update Analyze Query section CSS for improved UX (visually improved organization and scanability)
- [#1417](https://gitlab.com/meltano/meltano/issues/1417) Update SCSS variable usage in components for SSOT styling
- [#1408](https://gitlab.com/meltano/meltano/issues/1408) Updated date and time displays to be human-friendly (`moment.js`)
- [#1268](https://gitlab.com/meltano/meltano/issues/1268) Remove Transform step from UI (Create Schedule still allows choosing "Skip" or "Only" but will intelligently default to "Skip" or "Run")

## 1.11.0 - (2019-12-09)

---

### New

- [#1361](https://gitlab.com/meltano/meltano/issues/1361) Add `kind: hidden` to `discovery.yml` so certain connector settings can validate with a default `value` but remain hidden from the user for improved UX

### Changes

- [#1389](https://gitlab.com/meltano/meltano/issues/1389) Temporary Profiles feature removal (conditionally removed if 2+ profiles not already created so existing users can continue using multiple profiles if created)
- [#1373](https://gitlab.com/meltano/meltano/issues/1373) Update MeltanoData deletion process with 1Password

### Fixes

- [#1401](https://gitlab.com/meltano/meltano/issues/1401) Fix double instance of self hosted CTA on desktop sites

## 1.10.2 - (2019-12-06)

---

### Changes

- [#1371](https://gitlab.com/meltano/meltano/issues/1371) Provide more specific instructions for Google Analytics configuration
- [#1381](https://gitlab.com/meltano/meltano/issues/1381) Update the default directory for client_secrets.json for the Google Analytics Extractor to be located under the extract/ directory and not the project's root.
- [#1345](https://gitlab.com/meltano/meltano/issues/1345) Update the documentation for the [Salesforce Extractor](https://www.meltano.com/plugins/extractors/salesforce.html) to contain additional information on Security Tokens
- [#1383](https://gitlab.com/meltano/meltano/issues/1383) Add CTA for hosted solution signup to navigation

### Fixes

- [#1379](https://gitlab.com/meltano/meltano/issues/1379) Fix an issue with Airflow scheduling too many jobs.
- [#1386](https://gitlab.com/meltano/meltano/issues/1386) Fix connector modal clipping issue where small browser heights prevented accessing the "Save" area

### Breaks

## 1.10.1 - (2019-12-05)

---

### Changes

- [#1373](https://gitlab.com/meltano/meltano/issues/1373) Update MeltanoData deletion process with 1Password
- [#1373](https://gitlab.com/meltano/meltano/issues/1373) Update Analyze dropdown as scrollable to better display model CTAs (scrollable dropdown vs. scrolling entire page)

### Fixes

- [#1373](https://gitlab.com/meltano/meltano/issues/1373) Fix formatting on custom containers in MeltanoData guide

## 1.10.0 - (2019-12-04)

---

### New

- [#1343](https://gitlab.com/meltano/meltano/issues/1343) Add current Meltano version to main navigation

### Changes

- [#1358](https://gitlab.com/meltano/meltano/issues/1358) Update MeltanoData guide with maintenance and debugging instructions
- [#1337](https://gitlab.com/meltano/meltano/issues/1337) Add CTA to installations for free hosted dashboards
- [#1365](https://gitlab.com/meltano/meltano/issues/1365) Add process for deleting meltanodata instances
- [#1340](https://gitlab.com/meltano/meltano/issues/1340) Update connector settings UI to communicate the required status of each setting
- [#1357](https://gitlab.com/meltano/meltano/issues/1357) Update LogModal Analyze CTAs so Analyze can preselect the correct loader for a given analysis

### Fixes

- [#1364](https://gitlab.com/meltano/meltano/issues/1364) Fix instructions to SSH into MeltanoData.com instance

## 1.9.1 - (2019-12-04)

---

### Fixes

- [#1355](https://gitlab.com/meltano/meltano/issues/1355) Upgrade version of `discovery.yml` so that not upgraded Meltano instances with a pre v1.9.0 Meltano version do not break.

## 1.9.0 - (2019-12-03)

---

### New

- [marketing#103](https://gitlab.com/meltano/meltano-marketing/issues/103) Add Google Site Verification token to site
- [#1346](https://gitlab.com/meltano/meltano/issues/1346) Add new tutorial for using FileZilla with a Meltano project
- [#1292](https://gitlab.com/meltano/meltano/issues/1292) Add guide for setting up Meltano projects on meltanodata.com

### Changes

- [#1341](https://gitlab.com/meltano/meltano/issues/1341) Various `discovery.yml` and connector configuration UI updates to improve UX.
- [#1341](https://gitlab.com/meltano/meltano/issues/1341) Updated documentation to communicate the various optional settings of a connector

### Fixes

- [#1334](https://gitlab.com/meltano/meltano/issues/1334) Fix automatic population of airflow.cfg after installation
- [#1344](https://gitlab.com/meltano/meltano/issues/1344) Fix an ELT automatic discovery error when running Meltano on Python3.6

## 1.8.0 - (2019-12-02)

---

### New

- [#764](https://gitlab.com/meltano/meltano/issues/764) Add plugin profiles to enable multiple configurations for extractors
- [#1081](https://gitlab.com/meltano/meltano/issues/1081) Add ability to delete data pipelines
- [#1217](https://gitlab.com/meltano/meltano/issues/1217) Add "Test Connection" button to validate connection settings prior to ELT runs
- [#1236](https://gitlab.com/meltano/meltano/issues/1236) Add contextual Analyze CTAs in the Job Log UI
- [#1271](https://gitlab.com/meltano/meltano/issues/1271) Add labels in discovery.yml for easy brand definition

### Changes

- [#1323](https://gitlab.com/meltano/meltano/issues/1323) Add CTA to send users to Typeform to provide info for setting up a hosted dashboard

- [#1323](https://gitlab.com/meltano/meltano/issues/1323) Add CTA to send users to Typeform to provide info for setting up a hosted dashboard
- [#1271](https://gitlab.com/meltano/meltano/issues/1271) Improve messaging on tap and target settings modals
- [#1226](https://gitlab.com/meltano/meltano/issues/1226) Update Pipelines main navigation link to show all data pipeline schedules if that step has been reached
- [#1323](https://gitlab.com/meltano/meltano/issues/1323) Add CTA to send users to Typeform to provide info for setting up a hosted dashboard
- [#1271](https://gitlab.com/meltano/meltano/issues/1271) Improve messaging on tap and target settings modals
- [#1246](https://gitlab.com/meltano/meltano/issues/1246) Update the [Salesforce API + Postgres](https://www.meltano.com/tutorials/salesforce-and-postgres.html) Tutorial to use Meltano UI for setting up the Extractor and Loader, running the ELT pipeline and analyzing the results.

- [#1225](https://gitlab.com/meltano/meltano/issues/1225) Update dbt docs link to be conditional so the user doesn't experience 404s

## 1.7.2 - (2019-11-26)

---

### Fixes

- [#1318](https://gitlab.com/meltano/meltano/merge_requests/1318/) Pin dbt version to `v0.14.4` to address Meltano Transformation failing when using dbt `v0.15.0`

## 1.7.1 - (2019-11-25)

---

### Fixes

- [#1184](https://gitlab.com/meltano/meltano/merge_requests/1184/) Fix `contextualModels` implementation for contextual CTAs in Job Log modal

## 1.7.0 - (2019-11-25)

---

### New

- [#1236](https://gitlab.com/meltano/meltano/issues/1236) Add contextual Analyze CTAs in the Job Log UI

### Fixes

- [#1298](https://gitlab.com/meltano/meltano/issues/1298) Let default entity selection be configured in discovery.yml under `select`
- [#1298](https://gitlab.com/meltano/meltano/issues/1298) Define default entity selection for tap-salesforce
- [#1304](https://gitlab.com/meltano/meltano/issues/1304) Fix Meltano subprocess fetching large catalogs (e.g. for Salesforce) getting stuck do to the subprocess' stderr buffer filling and the process getting deadlocked.

## 1.6.0 - (2019-11-18)

---

### New

- [#1235](https://gitlab.com/meltano/meltano/issues/1235) Add help link button in the app
- [#1285](https://gitlab.com/meltano/meltano/issues/1285) Add link to YouTube guidelines for release instructions
- [#1277](https://gitlab.com/meltano/meltano/issues/1277) Move sections that don't apply to outside contributors from Contributing and Roadmap docs to Handbook: Release Process, Release Schedule, Demo Day, Speedruns, DigitalOcean Marketplace

### Changes

- [#1257](https://gitlab.com/meltano/meltano/issues/1257) Prevent modified logo file upon each build
- [#1289](https://gitlab.com/meltano/meltano/issues/1289) Dismiss all modals when using the escape key
- [#1282](https://gitlab.com/meltano/meltano/issues/1282) Remove Entity Selection from the UI (still available in CLI) and default to "All" entities for a given data source
- [#1303](https://gitlab.com/meltano/meltano/issues/1303) Update the configuration options for the Salesforce Extractor to only include relevant properties. Remove properties like the client_id that were not used for username/password authentication.
- [#1308](https://gitlab.com/meltano/meltano/issues/1308) Update the configuration options for the Marketo Extractor to use a Start Date instead of a Start Time.

### Fixes

- [#1297](https://gitlab.com/meltano/meltano/issues/1297) Get actual latest ELT job log by sorting matches by creation time with nanosecond resolution
- [#1297](https://gitlab.com/meltano/meltano/issues/1297) Fix pipeline failure caused by jobs that require true concurrency being executed on CI runners that don't

## 1.5.0 - (2019-11-11)

---

### New

- [#1222](https://gitlab.com/meltano/meltano/issues/1222) Include static application security testing (SAST) in the pipeline
- [#1164](https://gitlab.com/meltano/meltano/issues/1164) Add "transform limitations" message to Transform UI
- [#1272](https://gitlab.com/meltano/meltano/issues/1272) Add Vuepress plugin to generate a sitemap on website build
- [meltano-marketing#89](https://gitlab.com/meltano/meltano-marketing/issues/89) Adds basic title and meta descriptions to all public-facing website & documentation pages.

### Changes

- [#1239](https://gitlab.com/meltano/meltano/issues/1239) Update header buttons layout on small viewports
- [#1019](https://gitlab.com/meltano/meltano/issues/1019) Automatically update package.json file versions
- [#1253](https://gitlab.com/meltano/meltano/issues/1253) Do not allow `meltano` command invocation without any argument
- [#1192](https://gitlab.com/meltano/meltano/issues/1192) Improve helper notes associated with each Extract, Load, and Transform step to better communicate the purpose of each
- [#1201](https://gitlab.com/meltano/meltano/issues/1201) Improved "Auto Advance" messaging regarding Entity Selection. We also doubled the default toast time to improve likelihood of reading feedback.
- [#1191](https://gitlab.com/meltano/meltano/issues/1191) update Google Analytics extractor documentation to explain how to set up the Google Analytics API, and remove duplicate instructions from the [Google Analytics API + Postgres tutorial](http://meltano.com/tutorials/google-analytics-with-postgres.html#prerequisites)
- [#1199](https://gitlab.com/meltano/meltano/issues/1199) Add example and sample CSV files to the CSV extractor documentation
- [#1247](https://gitlab.com/meltano/meltano/issues/1247) Update the [Loading CSV Files to a Postgres Database](https://www.meltano.com/tutorials/csv-with-postgres.html) Tutorial to use Meltano UI for setting up the Extractor and Loader, running the ELT pipeline and analyzing the results. Also provide all the files used in the tutorial (transformations, models, etc) as downloadable files.
- [#1279] Revise ["Roadmap" section](https://meltano.com/docs/roadmap.html) of the docs with clarified persona, mission, vision, and re-order content
- [#1134](https://gitlab.com/meltano/meltano/issues/1134) Update the [GitLab API + Postgres](https://www.meltano.com/tutorials/gitlab-and-postgres.html). Include video walk-through and update the end to end flow to only use Meltano UI.
- [#95](https://gitlab.com/meltano/meltano-marketing/issues/95) Update the DigitalOcean CTA to go to the public directory page for the Meltano droplet
- [#1270](https://gitlab.com/meltano/meltano/issues/1270) Main navigation "Pipeline" to "Pipelines" to reinforce multiple vs. singular (conflicts a bit with the verb approach of the other navigation items but we think it's worth it for now)
- [#1240](https://gitlab.com/meltano/meltano/issues/1240) Provide clarity around how Airflow can be used directly in documentation and UI
- [#1263](https://gitlab.com/meltano/meltano/issues/1263) Document lack of Windows support and suggest WSL, Docker

### Fixes

- [#1259](https://gitlab.com/meltano/meltano/issues/1259) Fix `meltano elt` not properly logging errors happening in the ELT process
- [#1183](https://gitlab.com/meltano/meltano/issues/1183) Fix a race condition causing the `meltano.yml` to be empty in some occurence
- [#1258](https://gitlab.com/meltano/meltano/issues/1258) Fix format of custom extractor's capabilities in meltano.yml
- [#1215](https://gitlab.com/meltano/meltano/issues/1215) Fix intercom documentation footer overlap issue.
- [#1215](https://gitlab.com/meltano/meltano/issues/1215) Fix YouTube iframes to be responsive (resolves unwanted side-effect of horizontal scrollbar at mobile/tablet media queries)

## 1.4.0 - (2019-11-04)

---

### New

- [#1208](https://gitlab.com/meltano/meltano/issues/1208) Add description to `Plugin` definition and updated `discovery.yml` and UI to consume it
- [#1195](https://gitlab.com/meltano/meltano/issues/1195) Add temporary message in configuration communicating their global nature until "Profiles" are implemented
- [#1245](https://gitlab.com/meltano/meltano/issues/1245) Add detailed information on the documentation about events tracked by Meltano when Anonymous Usage Data tracking is enabled.
- [#1228](https://gitlab.com/meltano/meltano/issues/1228) Add preselections of the first column and aggregate of base table to initialize Analyze with data by default.

### Changes

- [#1244](https://gitlab.com/meltano/meltano/issues/1244) Add instructions on how to deactivate a virtual environment
- [#1082](https://gitlab.com/meltano/meltano/issues/1082) Meltano will now enable automatically DAGs created in Airflow
- [#1231](https://gitlab.com/meltano/meltano/issues/1231) Update CLI output during project initialization
- [#1126](https://gitlab.com/meltano/meltano/issues/1126) Minor UI updates to improve clarity around Schedule step and Manual vs Orchestrated runs
- [#1210](https://gitlab.com/meltano/meltano/issues/1210) Improved SQLite loader configuration context (name and description)
- [#1185](https://gitlab.com/meltano/meltano/issues/1185) Remove majority of unimplemented placeholder UI buttons
- [#1166](https://gitlab.com/meltano/meltano/issues/1166) Clarify in documentation that plugin configuration is stored in the `.meltano` directory, which is in `.gitignore`.
- [#1200](https://gitlab.com/meltano/meltano/issues/1200) Link to new Getting Help documentation section instead of issue tracker where appropriate

- [#1227](https://gitlab.com/meltano/meltano/issues/1227) Update Notebook `MainNav` link to jump to our Jupyter Notebook docs

### Fixes

- [#1075](https://gitlab.com/meltano/meltano/issues/1075) Fix a bug that caused `target-csv` to fail.
- [#1233](https://gitlab.com/meltano/meltano/issues/1233) Fix the Design page failing to load a Design that has timeframes on the base table
- [#1187](https://gitlab.com/meltano/meltano/issues/1187) Updated configuration to support `readonly` kind to prevent unwanted editing
- [#1187](https://gitlab.com/meltano/meltano/issues/1187) Updated configuration to setting resets to prevent unwanted editing
- [#1187](https://gitlab.com/meltano/meltano/issues/1187) Updated configuration to conditionally reset certain settings to prevent unwanted editing
- [#1187](https://gitlab.com/meltano/meltano/issues/1187) Updated configuration to prevent unwanted editing until we handle this properly with role-based access control
- [#1187](https://gitlab.com/meltano/meltano/issues/1187) Updated certain connector configuration settings with a `readonly` flag to prevent unwanted editing in the UI. This is temporary and will be removed when we handle this properly with role-based access control.
- [#1198](https://gitlab.com/meltano/meltano/issues/1198) Fix "More Info." link in configuration to properly open a new tab via `target="_blank"`

- [#1229](https://gitlab.com/meltano/meltano/issues/1229) Improve extractor schema autodiscovery error messages and don't attempt autodiscovery when it is known to not be supported, like in the case of tap-gitlab
- [#1207](https://gitlab.com/meltano/meltano/issues/1207) Updated all screenshots in Getting Started Guide to reflect the most current UI

## 1.3.0 - (2019-10-28)

---

### New

- [#991](https://gitlab.com/meltano/meltano/issues/991) Add e2e tests for simple sqlite-carbon workflow
- [#1103](https://gitlab.com/meltano/meltano/issues/1103) Add Intercom to Meltano.com to interact with our users in real-time
- [#1130](https://gitlab.com/meltano/meltano/issues/1130) Add Tutorial for extracting data from Google Analytics and loading the extracted data to Postgres
- [#1168](https://gitlab.com/meltano/meltano/issues/1168) Speedrun video added to home page and new release issue template
- [#1182](https://gitlab.com/meltano/meltano/issues/1182) Add `null`able date inputs so optional dates aren't incorrectly required in validation
- [#1169](https://gitlab.com/meltano/meltano/issues/1169) Meltano now generates the dbt documentation automatically

### Changes

- [!1061](https://gitlab.com/meltano/meltano/merge_requests/1061) Update the Getting Started Guide and the Meltano.com documentation with the new UI and information about job logging and how to find the most recent run log of a pipeline.
- [#1213](https://gitlab.com/meltano/meltano/issues/1213) Add VuePress use and benefits to documentation
- [#922](https://gitlab.com/meltano/meltano/issues/922) Document the importance of transformations and how to get started
- [#1167](https://gitlab.com/meltano/meltano/issues/1167) Iterate on docs to improve readability and content updates

### Fixes

- [#1173](https://gitlab.com/meltano/meltano/issues/1173) Fix `sortBy` drag-and-drop bug in Analyze by properly using `tryAutoRun` vs. `runQuery`
- [#1079](https://gitlab.com/meltano/meltano/issues/1079) `meltano elt` will now run in isolation under `.meltano/run/elt`
- [#1204](https://gitlab.com/meltano/meltano/issues/1204) move project creation steps out of the local installation section of the docs and into the Getting Started Guide
- [#782](https://gitlab.com/meltano/meltano/issues/782) Update timeframe label and fix timeframe attributes to properly display in the Result Table

## 1.2.1 - (2019-10-22)

---

### New

- [#1123](https://gitlab.com/meltano/meltano/issues/1123) Add first-class "Submit Issue" CTA to help expedite resolution when a running job fails. Also updated the "Log" CTA in the Pipelines UI to reflect a failed state.

### Fixes

- [#1172](https://gitlab.com/meltano/meltano/issues/1172) Fix analytics issue related to app version

## 1.2.0 - (2019-10-21)

---

### New

- [#1121](https://gitlab.com/meltano/meltano/issues/1121) Add ability to configure listen address of Meltano and Airflow
- [#1022](https://gitlab.com/meltano/meltano/issues/1022) Add "Autorun Query" toggle and persist the user's choice across sessions
- [#1060](https://gitlab.com/meltano/meltano/issues/1060) Auto advance to Job Log from Pipeline Schedule creation
- [#1111](https://gitlab.com/meltano/meltano/issues/1111) Auto advance to Loader installation step when an extractor lacks entity selection

### Changes

- [#1013](https://gitlab.com/meltano/meltano/issues/1013) Toast initialization and analytics initialization cleanup

### Fixes

- [#1050](https://gitlab.com/meltano/meltano/issues/1050) Fix a bug where the Job log would be created before the `transform` are run.
- [#1122](https://gitlab.com/meltano/meltano/issues/1122) `meltano elt` will now properly run when using `target-snowflake`.
- [#1159](https://gitlab.com/meltano/meltano/issues/1159) Minor UI fixes (proper `MainNav` Model icon active color during Analyze route match & "Run" auto query related cleanup) and `...NameFromRoute` refactor renaming cleanup

## 1.1.0 - (2019-10-16)

---

### New

- [#1106](https://gitlab.com/meltano/meltano/issues/1106) Add description metadata to the GitLab extractor's Ultimate License configuration setting
- [#1057](https://gitlab.com/meltano/meltano/issues/1057) Auto advance to Entity Selection when an extractor lacks configuration settings
- [#51](https://gitlab.com/meltano/meltano-marketing/issues/51) Update Google Analytics to track `appVersion`, custom `projectId`, and to properly use the default `clientId`. The CLI also now uses `client_id` to differentiate between a CLI client id (not versioned) and the project id (versioned).
- [#1012](https://gitlab.com/meltano/meltano/issues/1012) Add intelligent autofocus for improved UX in both Extractor and Loader configuration
- [#758](https://gitlab.com/meltano/meltano/issues/758) Update 'meltano permissions' to add --full-refresh command to revoke all privileges prior to granting
- [#1113](https://gitlab.com/meltano/meltano/issues/1113) Update 'meltano permissions' to have the ability to find all schemas matching a partial name such as `snowplow_*`
- [#1114](https://gitlab.com/meltano/meltano/issues/1114) Update 'meltano permissions' to include the OPERATE privilege for Snowflake warehouse

### Changes

- Compress meltano-logo.png
- [#1080](https://gitlab.com/meltano/meltano/issues/1080) Temporarily disable Intercom until userId strategy is determined
- [#1058](https://gitlab.com/meltano/meltano/issues/1058) Updated the selected state of grouped buttons to fill vs. stroke. Updated the docs to reflect the reasoning to ensure consistency in Meltano's UI visual language
- [#1068](https://gitlab.com/meltano/meltano/issues/1068) Replace dogfooding term in docs to speedrun
- [#1101](https://gitlab.com/meltano/meltano/issues/1101) Add new tour video to home page
- [#1101](https://gitlab.com/meltano/meltano/issues/1101) Update design to improve readability and contrast
- [#1115](https://gitlab.com/meltano/meltano/issues/1115) Update 'meltano permissions' to not require an identially named role for a given user

### Fixes

- [#1120](https://gitlab.com/meltano/meltano/issues/1120) Fix a concurrency bug causing `meltano select` to crash.
- [#1086](https://gitlab.com/meltano/meltano/issues/1086) Fix a concurrency issue when the `meltano.yml` file was updated.
- [#1112](https://gitlab.com/meltano/meltano/issues/1112) Fix the "Run" button to improve UX by properly reflecting the running state for auto-running queries
- [#1023](https://gitlab.com/meltano/meltano/issues/1023) Fix last vuex mutation warning with editable `localConfiguration` clone approach

### Breaks

## 1.0.1 - (2019-10-07)

---

### Fixes

- Patch technicality due to PyPi limitation (v1 already existed from a publish mistake seven+ months ago) with needed changelog New/Changes/Fixes section headers

## 1.0.0 - (2019-10-07)

---

### New

- [#1020](https://gitlab.com/meltano/meltano/issues/1020) Update Command Line Tools documentation to reflect a standard format with opportunities for improvement in the future
- [#524](https://gitlab.com/meltano/meltano/issues/524) There is a new Plugins section on the site to contain all ecosystem related libraries (i.e., extractors, loaders, etc.)

### Changes

- [#1087](https://gitlab.com/meltano/meltano/issues/1087) Fix `meltano select` not seeding the database when run as the first command.
- [#1090](https://gitlab.com/meltano/meltano/issues/1090) Update the namespace for all plugins. Also the default schema used will go back to including the `tap_` prefix to avoid conflicts with existing schemas (e.g. a local `gitlab` or `salesforce` schema). This also fixes `tap-csv` and `tap-google-analytics` not properly working after the latest Meltano release.
- [#1047](https://gitlab.com/meltano/meltano-marketing/issues/1047) Fix a bug where some configuration values were not redacted

### Fixes

### Breaks

- [#1085](https://gitlab.com/meltano/meltano/issues/1085) Fix Analyze model dropdown to properly reflect installed `models`
- [#1089](https://gitlab.com/meltano/meltano/issues/1089) Properly re-initialize the Analyze page after a new analysis is selected during an existing analysis (this issue surfaced due to the recent Analyze dropdown CTAs addition which enables an analysis change during an existing one)
- [#1092](https://gitlab.com/meltano/meltano/issues/1092) Fix async condition so the design store's `defaultState` is properly applied before loading a new design via `initializeDesign`

## 0.44.1 - (2019-10-03)

---

### New

- [#51](https://gitlab.com/meltano/meltano-marketing/issues/51) Add Google Analytics tracking acknowledgment in the UI
- [#926](https://gitlab.com/meltano/meltano/issues/926) Add step-by-step intructions for using the DigitalOcean one-click installer
- [#1076](https://gitlab.com/meltano/meltano/issues/1076) Enable Log button in pipelines UI after route change or hard refresh if a matching log exists
- [#1067](https://gitlab.com/meltano/meltano/issues/1067) Add Model landing page and update Analyze main navigation to a dropdown displaying the various analysis CTAs associated with each model
- [#1080](https://gitlab.com/meltano/meltano/issues/1080) Add live chat support on Meltano.com website using Intercom.io

### Changes

- [#1069](https://gitlab.com/meltano/meltano/issues/1069) Meltano will now use the schedule's name to run incremental jobs
- [#926](https://gitlab.com/meltano/meltano/issues/926) Move manual DigitalOcean Droplet configuration instructions to advanced tutorials
- Collapse Installation docs into a single section

### Fixes

- [#1071](https://gitlab.com/meltano/meltano/issues/1071) Fix `rehydratePollers` so the UI reflects running jobs after a hard refresh or route change (this surfaced from the recent [!963](https://gitlab.com/meltano/meltano/merge_requests/963) change)
- [#1075](https://gitlab.com/meltano/meltano/issues/1075) Fix an issue where `meltano elt` would fail when a previous job was found

## 0.44.0 - (2019-09-30)

---

### New

- [#950](https://gitlab.com/meltano/meltano/issues/950) Removed the Analyze connection configuration: Meltano will now infer connections out of each loader configuration.
- [#1002](https://gitlab.com/meltano/meltano/issues/1002) Analyze UI now displays the Topic's (analysis model's) description text if applicable
- [#1032](https://gitlab.com/meltano/meltano/issues/1032) Add 'Model' and 'Notebook' to main navigation to communicate that Meltano plans to empower users with modeling and notebooking functionality
- [#949](https://gitlab.com/meltano/meltano/issues/949) Add "Log" button and dedicated sub-UI for tracking an ELT run's status more granularly

- [#932](https://gitlab.com/meltano/meltano/issues/932) Meltano can now be upgraded from the UI directly.

### Changes

- [#1045](https://gitlab.com/meltano/meltano/issues/1045) Make it clear that 'meltano add' is not hanging while installing plugins
- [#1000](https://gitlab.com/meltano/meltano/issues/1000) Update Getting Started guide with updated screenshots and content
- [#854](https://gitlab.com/meltano/meltano/issues/854) Charts now use pretty labels rather than the ID
- [#1011](https://gitlab.com/meltano/meltano/issues/1011) Removed "Catch-up Date" in favor of default "Start Date" of extractor
- [#578](https://gitlab.com/meltano/meltano/issues/578) Remove support for `tap-zuora`.
- [#1002](https://gitlab.com/meltano/meltano/issues/1002) Update `discovery.yml` with explicit `kind: password` metadata (we infer and set input types of `password` as a safeguard, but the explicit setting is preferred)
- [#1049](https://gitlab.com/meltano/meltano/issues/1049) Change default `target-sqlite` database name to `warehouse` to not conflict with system database
- [#949](https://gitlab.com/meltano/meltano/issues/949) Update the way Meltano handles logs for ELT runs: Every elt run is logged in `.meltano/run/logs/{job_id}/elt_{timestamp}.log`. That allows Meltano to keep logs for multiple, or even concurrent, elt runs with the same `job_id`.
- [#949](https://gitlab.com/meltano/meltano/issues/949) Update "Create Pipeline" redirect logic based on the previous route being 'transforms' (this is a UX win setting up the user with the sub-UI for the next logical step vs. requiring a manual "Create" click)
- [#1051](https://gitlab.com/meltano/meltano/issues/1051) Automatically set SQLALCHEMY_DATABASE_URI config to system database URI

### Fixes

- [#1004](https://gitlab.com/meltano/meltano/issues/1004) Fix error when deselecting last attribute in Analyze
- [#1048](https://gitlab.com/meltano/meltano/issues/1048) Fix various actions that should have been mutations and did minor code convention cleanup
- [#1063](https://gitlab.com/meltano/meltano/issues/1063) Fix the "Explore" button link in Dashboards to properly account for the `namespace`

### Breaks

- [#1051](https://gitlab.com/meltano/meltano/issues/1051) Remove MELTANO_BACKEND e.a. in favor of --uri CLI option and MELTANO_DATABASE_URI env var
- [#1052](https://gitlab.com/meltano/meltano/issues/1052) Move system database into `.meltano` directory to indicate it is owned by the app and not supposed to be messed with directly by users

## 0.43.0 - (2019-09-23)

---

### New

- [#1014](https://gitlab.com/meltano/meltano/issues/1014) Meltano now logs all output from each `meltano elt` run in a log file that uses the unique job*id of the run. It can be found in `.meltano/run/logs/elt*{job_id}.log`.
- [#1014](https://gitlab.com/meltano/meltano/issues/1014) Meltano now logs all output from each `meltano elt` run in a log file that uses the unique job*id of the run. It can be found in `.meltano/run/logs/elt*{job_id}.log`.
- [#1014](https://gitlab.com/meltano/meltano/issues/1014) Meltano now logs all output from each `meltano elt` run in a log file that uses the unique `job_id` of the run. It can be found in `.meltano/run/logs/elt*{job_id}.log`.
- [#955](https://gitlab.com/meltano/meltano/issues/955) Establish baseline for demo day and how they should be run

### Changes

- [#891](https://gitlab.com/meltano/meltano/issues/891) Contributors can run webapp from root directory

### Fixes

- [#1005](https://gitlab.com/meltano/meltano/issues/1005) Fix installed plugins endpoints listing identically named plugins of different types under wrong type

## 0.42.1 - (2019-09-19)

---

### Changes

- [#987](https://gitlab.com/meltano/meltano/issues/987) Update routing to match labels (verbs vs. nouns) in effort to subtly reinforce action taking vs. solely "thing" management
- [#960](https://gitlab.com/meltano/meltano/issues/960) Improve UX by instantly displaying extractor and loader configuration UIs based on "Install" or "Configure" interaction as opposed to the prior delay (side effect of async `addPlugin`)
- [#996](https://gitlab.com/meltano/meltano/issues/996) Update conditional UI analytics stats tracking at runtime vs. build-time by sourcing state from the same backend `send_anonymous_usage_stats` flag

### Fixes

- [#992](https://gitlab.com/meltano/meltano/issues/992) Fix missing GA scripts
- [#989](https://gitlab.com/meltano/meltano/issues/989) Fix UI/UX documentation regarding recent removal of `view-header`
- [#994](https://gitlab.com/meltano/meltano/issues/994) Fix stale Pipelines Count in main navigation Pipeline badge
- [#999](https://gitlab.com/meltano/meltano/issues/999) Update yarn dependencies to resolve peer dependency warning
- [#1008](https://gitlab.com/meltano/meltano/issues/1008) Fix error on "Create Pipeline Schedule" modal when no plugins have been installed
- [#1015](https://gitlab.com/meltano/meltano/issues/1008) Support SQLite database name with and without '.db' extension
- [#1007](https://gitlab.com/meltano/meltano/issues/1007) Fix pipeline with failed job not being regarded as having completed
- [#998](https://gitlab.com/meltano/meltano/issues/998) Update Analyze UI with conditional loading indicator to prevent query generation prior to connection dialects being loaded (this solution is still useful for when inference supercedes our current manual dialect selection solution)
- [#1009](https://gitlab.com/meltano/meltano/issues/1009) Fix default ConnectorSettings validation to account for `false` (unchecked) checkbox values

### Breaks

## 0.42.0 - (2019-09-16)

---

### New

- [#976](https://gitlab.com/meltano/meltano/issues/976) Route changes will update page title in the web app

### Changes

- [Marketing #48](https://gitlab.com/meltano/meltano-marketing/issues/48) Update newsletter subscription links to redirect to our new newsletter [hosted by Substack](https://meltano.substack.com)

### Fixes

- [#965](https://gitlab.com/meltano/meltano/issues/965) Fix a regression that prevented the Meltano UI to reach the Meltano API when using an external hostname.
- [#986](https://gitlab.com/meltano/meltano/issues/986) Fix an issue where the Orchestration page would not show Airflow even when it was installed.
- [#969](https://gitlab.com/meltano/meltano/issues/969) Fix an issue where the Meltano Analyze connection would not respect the `port` configuration.
- [#964](https://gitlab.com/meltano/meltano/issues/964) Fix copy button overlap issue with top navigation
- [#970](https://gitlab.com/meltano/meltano/issues/970) Fix Meltano's m5o parser and compiler to properly namespace and isolate the definitions of different custom and packaged Topics.

## 0.41.0 - (2019-09-09)

---

### New

- [#980](https://gitlab.com/meltano/meltano/issues/980) Add Cypress for e2e testing pipeline
- [#579](https://gitlab.com/meltano/meltano/issues/579) Add `meltano schedule list` to show a project's schedules
- [#942](https://gitlab.com/meltano/meltano/issues/942) Add progress bars on various routes to improve UX feedback
- [#779](https://gitlab.com/meltano/meltano/issues/779) Add various UI polish details regarding iconography use, preloading feedback, breadcrumbs, container styling, navigation, and sub-navigation

### Changes

- [#906](https://gitlab.com/meltano/meltano/issues/906) `meltano ui` will now run in `production` per default

- [#942](https://gitlab.com/meltano/meltano/issues/942) Update Analyze Connections UI to match configuration-as-modal pattern for UX consistency regarding configuration
- [#779](https://gitlab.com/meltano/meltano/issues/779) Update all "This feature is queued..." temporary UI buttons to link to the Meltano repo issues page with a contextual search term

## 0.40.0 - (2019-09-04)

---

### New

- [#927](https://gitlab.com/meltano/meltano/issues/927) Document how to manually set up a Meltano Droplet on DigitalOcean

- [#916](https://gitlab.com/meltano/meltano/issues/916) Add Transform step as first-class and adjacent step to Extract and Load
- [#916](https://gitlab.com/meltano/meltano/issues/916) Improve Create Pipeline Schedule default selection UX by leveraging "ELT recents" concept
- [#936](https://gitlab.com/meltano/meltano/issues/936) Add "Refresh Airflow" button in Orchestrate to bypass route change or full-page refresh when iframe doesn't initially inflate as expected (this will likely be automated once the root cause is determined)
- [#899](https://gitlab.com/meltano/meltano/issues/899) Add deep linking improvements to reports and dashboards to better facilitate sharing
- [#899](https://gitlab.com/meltano/meltano/issues/899) Add "Edit" and "Explore" buttons to each report instance displayed in a dashboard to enable editing said report and exploring a fresh and unselected analysis of the same model and design
- [!546](https://gitlab.com/meltano/meltano/merge_requests/546) Add new Advanced Tutorial on how to Load CSV files to Postgres

### Changes

- [#909](https://gitlab.com/meltano/meltano/issues/909) Default names will be generated for Reports and Dashboards
- [#892](https://gitlab.com/meltano/meltano/issues/892) Improve experience for parsing Snowflake URL for ID by showing processing step
- [#935](https://gitlab.com/meltano/meltano/issues/935) Update Entity Selection to be nested in the Extract step so each ELT step is consecutive
- [#886](https://gitlab.com/meltano/meltano/issues/886) Add validation for grouping settings as the next iteration of improved form validation for generated connector settings

### Fixes

- [#931](https://gitlab.com/meltano/meltano/issues/931) Fix Analyze Connections identifier mismatch resulting from recent linting refactor
- [#919](https://gitlab.com/meltano/meltano/issues/919) Fix Airflow iframe automatic UI refresh
- [#937](https://gitlab.com/meltano/meltano/issues/937) Fix Chart.vue prop type error

## 0.39.0 - (2019-08-26)

---

### New

- [#838](https://gitlab.com/meltano/meltano/issues/838) Add indicator for speed run plugins
- [#870](https://gitlab.com/meltano/meltano/issues/870) Add global footer component in docs
- [#871](https://gitlab.com/meltano/meltano/issues/871) Add contributing link in footer of docs
- [#908](https://gitlab.com/meltano/meltano/issues/908) Add auto installation for Airflow Orchestrator for improved UX
- [#912](https://gitlab.com/meltano/meltano/issues/912) Auto run the ELT of a saved Pipeline Schedule by default
- [#907](https://gitlab.com/meltano/meltano/issues/907) Add auto select of "All" for Entities Selection step and removed the performance warning (a future iteration will address the "Recommended" implementation and the display of a resulting performance warning when "All" is selected and "Recommended" ignored)
- [#799](https://gitlab.com/meltano/meltano/issues/799) Standardized code conventions on the frontend and updated related documentation (issues related to further linting enforcement will soon follow)

### Changes

- [#838](https://gitlab.com/meltano/meltano/issues/838) Speed run plugins prioritized to top of the list
- [#896](https://gitlab.com/meltano/meltano/issues/896) Add documentation for how to do patch releases
- [#910](https://gitlab.com/meltano/meltano/issues/910) Update linting rules to enforce better standards for the frontend code base
- [#885](https://gitlab.com/meltano/meltano/issues/885) Add docs for all extractors and loaders
- [#885](https://gitlab.com/meltano/meltano/issues/885) All plugin modal cards show docs text if they have docs
- [#733](https://gitlab.com/meltano/meltano/issues/733) Improve error feedback to be more specific when plugin installation errors occur

### Fixes

- [#923](https://gitlab.com/meltano/meltano/issues/923) Fix contributing release docs merge conflict issue

## 0.38.0 - (2019-08-21)

---

### New

- [#746](https://gitlab.com/meltano/meltano/issues/746) Add CTA to specific dashboard in "Add to Dashboard" sub-UI
- [#746](https://gitlab.com/meltano/meltano/issues/746) Add toast feedback on success, update, or error for schedules, reports, and dashboards
- [#814](https://gitlab.com/meltano/meltano/issues/814) Install Airflow via the Orchestration UI (we may do this in the background automatically in the future)

### Changes

- [#901](https://gitlab.com/meltano/meltano/issues/901) Update entities plugins to be alphabetically sorted for consistency with extractors ordering

### Fixes

- [#746](https://gitlab.com/meltano/meltano/issues/746) Prevent duplicate schedule, report, and dashboard creation if there is an existing item
- [#976](https://gitlab.com/meltano/meltano/issues/900) Fix fallback v976e Route changes will update page title in the web appfor Iso8601 dates/times
- [#903](https://gitlab.com/meltano/meltano/issues/903) Fix columns display issue for the base table in Analyze

### Breaks

## 0.37.2 - (2019-08-19)

---

### Fixes

- [#894](https://gitlab.com/meltano/meltano/issues/894) Fix issue with static asset paths

## 0.37.1 - (2019-08-19)

---

### Fixes

- [#894](https://gitlab.com/meltano/meltano/issues/894) Fix build issues with new Vue CLI 3 build process

## 0.37.0 - (2019-08-19)

---

### New

- [#763](https://gitlab.com/meltano/meltano/issues/763) Add inference to auto install related plugins after a user installs a specific extractor
- [#867](https://gitlab.com/meltano/meltano/issues/867) Add fallback values (if they aren't set in the `discovery.yml`) for `start date`, `start time`, and `end date` for all connectors so the user has potentially one less interaction to make per connector configuration

### Changes

- [#342](https://gitlab.com/meltano/meltano/issues/342) Swap UI app directory "webapp" and upgrade to Vue CLI 3
- [#882](https://gitlab.com/meltano/meltano/issues/882) Update navigation and subnavigation labels to verbs vs. nouns to inspire action and productivity when using the UI
- [#700](https://gitlab.com/meltano/meltano/issues/700) Update documentation to remove "\$" and trim spaces to make CLI command copy/paste easier
- [#878](https://gitlab.com/meltano/meltano/issues/878) Write a [tutorial to help users get started with PostgreSQL](http://www.meltano.com/docs/loaders.html#postgresql-database)
- [#883](https://gitlab.com/meltano/meltano/issues/883) Break Extractors and Loaders sections out in the docs
- [#889](https://gitlab.com/meltano/meltano/issues/889) Allow for githooks to lint on commit
- [#835](https://gitlab.com/meltano/meltano/issues/835) Pipeline name in Schedule creation will have an automatic default

### Fixes

- [#872](https://gitlab.com/meltano/meltano/issues/872) Updated `tap-marketo` and `tap-stripe` to leverage password input type while also improving the input type password fallback
- [#882](https://gitlab.com/meltano/meltano/issues/882) Fix recent minor regression regarding `Dashboard` routing
- [#858](https://gitlab.com/meltano/meltano/issues/858) Fix `job_state` bug so that ELT run status polling can properly resume as expected
- [#890](https://gitlab.com/meltano/meltano/issues/890) Fix implementation of default configuration setting to use less code

## 0.36.0 - (2019-08-12)

---

### New

- [#793](https://gitlab.com/meltano/meltano/issues/793) Add introduction module to Connector Settings to allow for helper text as far as signup and documentation links
- [#796](https://gitlab.com/meltano/meltano/issues/796) Add dropdown option to Connector Settings to allow for more defined UI interactions
- [#802](https://gitlab.com/meltano/meltano/issues/802) Add support for Query Filters over columns that are not selected
- [#855](https://gitlab.com/meltano/meltano/issues/855) Add empty state to Dashboards and cleaned up styling for consistency with Analyze's layout
- [#856](https://gitlab.com/meltano/meltano/issues/856) Add contextual information to the Analyze Connection UI to aid user understanding
- [#800](https://gitlab.com/meltano/meltano/issues/800) Add save success feedback for connectors, entities, and connections
- [#817](https://gitlab.com/meltano/meltano/issues/817) Add [Meltano explainer video](https://www.youtube.com/watch?v=2Glsf89WQ5w) to the front page of Meltano.com

### Changes

- [#794](https://gitlab.com/meltano/meltano/issues/794) Update Snowflake fields to have descriptions and utilize tooltip UI
- [#853](https://gitlab.com/meltano/meltano/issues/853) Improve UX for multi-attribute ordering (wider sub-UI for easier reading, clear drop target, and clearer drag animation for reenforcing sorting interaction)
- [#735](https://gitlab.com/meltano/meltano/issues/735) Update Entities UI to only display entity selection "Configure" CTAs for installed (vs. previously all) extractors
- [#548](https://gitlab.com/meltano/meltano/issues/548) Update Meltano mission, vision and path to v1 on [roadmap page](https://meltano.com/docs/roadmap.html) of Meltano.com
- [#824](https://gitlab.com/meltano/meltano/issues/824) Update `meltano select` to use the unique `tap_stream_id` instead of the `stream` property for filtering streams. This adds support for taps with multiple streams with the same name, like, for example, the ones produced by `tap-postgres` when tables with the same name are defined in different schemas.
- [#842](https://gitlab.com/meltano/meltano/issues/842) Collapse Deployment section in the docs to be under [Installation](https://meltano.com/developer-tools/self-hosted-installation.html)

### Fixes

- [#855](https://gitlab.com/meltano/meltano/issues/855) Fix bug that duplicated a dashboard's `reportIds` that also prevented immediate UI feedback when reports were toggled (added or removed) from a dashboard via Analyze's "Add to Dashboard" dropdown
- [#851](https://gitlab.com/meltano/meltano/issues/851) Fix report saving and loading to work with filters and sortBy ordering
- [#852](https://gitlab.com/meltano/meltano/issues/852) Update Scheduling UI to have "Run" button at all times vs conditionally to empower users to run one-off ELT pipelines even if Airflow is installed
- [#852](https://gitlab.com/meltano/meltano/issues/852) Update Scheduling UI "Interval" column with CTA to install Airflow while communicating why via tooltip
- [#852](https://gitlab.com/meltano/meltano/issues/852) Fix initial Orchestration page hydration to properly reflect Airflow installation status
- [#831](https://gitlab.com/meltano/meltano/issues/831) Update `meltano elt` to exit with 1 and report dbt's exit code on an error message when dbt exits with a non-zero code.
- [#857](https://gitlab.com/meltano/meltano/issues/857) Update PluginDiscoveryService to use the cached `discovery.yml` when Meltano can not connect to `meltano.com` while trying to fetch a fresh version of the discovery file.
- [#850](https://gitlab.com/meltano/meltano/issues/850) Fix entities response so entities display as expected (as assumed this simple fix was due to our recent interceptor upgrade)
- [#800](https://gitlab.com/meltano/meltano/issues/800) Fix connector and connection settings to display saved settings by default while falling back and setting defaults if applicable

## 0.35.0 - (2019-08-05)

---

### New

- [!781](https://gitlab.com/meltano/meltano/merge_requests/781) Add new Advanced Tutorial on how to use tap-postgres with Meltano
- [#784](https://gitlab.com/meltano/meltano/issues/784) Add multiple attribute ordering with drag and drop ordering in the UI

### Changes

- [#784](https://gitlab.com/meltano/meltano/issues/784) As part of multiple attribute sorting and keeping the attributes and results sub-UIs in sync, we know autorun queries based on user interaction after the initial explicit "Run" button interaction

## 0.34.2 - (2019-08-01)

---

### Fixes

- [#821](https://gitlab.com/meltano/meltano/issues/821) Fix `meltano config` not properly loading settings defined in the `meltano.yml`
- [#841](https://gitlab.com/meltano/meltano/issues/841) Fix a problem when model names were mangled by the API

## 0.34.1 - (2019-07-30)

---

### Fixes

- [#834](https://gitlab.com/meltano/meltano/issues/834) Fixed a problem with the Meltano UI not having the proper API URL set

## 0.34.0 - (2019-07-29)

---

### New

- [#757](https://gitlab.com/meltano/meltano/issues/757) Update 'meltano permissions' to add support for GRANT ALL and FUTURE GRANTS on tables in schemas
- [#760](https://gitlab.com/meltano/meltano/issues/760) Update 'meltano permissions' to add support for granting permissions on VIEWs
- [#812](https://gitlab.com/meltano/meltano/issues/812) `meltano ui` will now stop stale Airflow workers when starting
- [#762](https://gitlab.com/meltano/meltano/issues/762) Added run ELT via the UI (manages multiple and simultaneous runs)
- [#232](https://gitlab.com/meltano/meltano/issues/232) Meltano now bundles Alembic migrations to support graceful database upgrades

### Changes

- [#828](https://gitlab.com/meltano/meltano/issues/828) Docker installation instructions have been dogfooded, clarified, and moved to Installation section
- [#944](https://gitlab.com/meltano/meltano/issues/944) Update the Transform step's default to "Skip"

### Fixes

- [#807](https://gitlab.com/meltano/meltano/issues/807) Fix filter input validation when editing saved filters
- [#822](https://gitlab.com/meltano/meltano/issues/822) Fix pipeline schedule naming via slugify to align with Airflow DAG naming requirements
- [#820](https://gitlab.com/meltano/meltano/issues/820) Fix `meltano select` not properly connecting to the system database
- [#787](https://gitlab.com/meltano/meltano/issues/787) Fix results sorting to support join tables
- [#832](https://gitlab.com/meltano/meltano/issues/832) Fix schedule creation endpoint to return properly typed response (this became an issue as a result of our recent case conversion interceptor)
- [#819](https://gitlab.com/meltano/meltano/issues/819) Running the Meltano UI using gunicorn will properly update the system database

## 0.33.0 - (2019-07-22)

---

### New

- [#788](https://gitlab.com/meltano/meltano/issues/788) Reydrate filters in Analyze UI after loading a saved report containing filters

### Changes

- [#804](https://gitlab.com/meltano/meltano/issues/804) Connection set in the Design view are now persistent by Design

### Fixes

- [#788](https://gitlab.com/meltano/meltano/issues/788) Properly reset the default state of the Analyze UI so stale results aren't displayed during a new analysis
- [!806](https://gitlab.com/meltano/meltano/merge_requests/806) Fix filters editing to prevent input for `is_null` and `is_not_null` while also ensuring edits to existing filter expressions types adhere to the same preventitive input.
- [#582](https://gitlab.com/meltano/meltano/issues/582) Remove the `export` statements in the default `.env` initialized by `meltano init`.
- [#816](https://gitlab.com/meltano/meltano/issues/816) Fix `meltano install` failing when connections where specified in the `meltano.yml`
- [#786](https://gitlab.com/meltano/meltano/issues/786) Fixed an issue with the SQL engine would mixup table names with join/design names
- [#808](https://gitlab.com/meltano/meltano/issues/808) Fix filter aggregate value with enforced number via `getQueryPayloadFromDesign()` as `input type="number"` only informs input keyboards on mobile, and does not enforce the Number type as expected

## 0.32.2 - (2019-07-16)

---

### New

- [#759](https://gitlab.com/meltano/meltano/issues/759) Added filtering functionality to the Analyze UI while additionally cleaning it up from a UI/UX lens

## 0.32.1 - (2019-07-15)

---

### Fixes

- [#792](https://gitlab.com/meltano/meltano/issues/792) Fix an error when trying to schedule an extractor that didn't expose a `start_date`.

## 0.32.0 - (2019-07-15)

---

### New

- [!718](https://gitlab.com/meltano/meltano/merge_requests/718) Add support for filters (WHERE and HAVING clauses) to MeltanoQuery and Meltano's SQL generation engine
- [#748](https://gitlab.com/meltano/meltano/issues/748) Added the `Connections` plugin to move the Analyze connection settings to the system database
- [#748](https://gitlab.com/meltano/meltano/issues/748) Added the `meltano config` command to manipulate a plugin's configuration

### Fixes

[!726](https://gitlab.com/meltano/meltano/merge_requests/726) Fixed InputDateIso8601's default value to align with HTML's expected empty string default

## 0.31.0 - (2019-07-08)

---

### New

- [#766](https://gitlab.com/meltano/meltano/issues/766) Add Codeowners file so that the "approvers" section on MRs is more useful for contributors
- [#750](https://gitlab.com/meltano/meltano/issues/750) Various UX updates (mostly tooltips) to make the configuration UI for scheduling orchestration easier to understand
- [#739](https://gitlab.com/meltano/meltano/issues/739) Updated `discovery.yml` for better consistency of UI order within each connector's settings (authentication -> contextual -> start/end dates). Improved various settings' `kind`, `label`, and `description`. Added a `documentation` prop to provide a documentation link for involved settings (temp until we have better first class support for more complex setting types)

### Fixes

- [#737](https://gitlab.com/meltano/meltano/issues/737) Fixed UI flash for connector settings when installation is complete but `configSettings` has yet to be set
- [#751](https://gitlab.com/meltano/meltano/issues/751) Fixed the Orchestrations view by properly checking if Airflow is installed so the correct directions display to the user

## 0.30.0 - (2019-07-01)

---

### New

- [#736](https://gitlab.com/meltano/meltano/issues/736) Add "Cancel", "Next", and a message to the entities UI when an extractor doesn't support discovery and thus entity selection
- [#730](https://gitlab.com/meltano/meltano/issues/730) Updated Analyze Models page UI with improved content organization so it is easier to use
- [#710](https://gitlab.com/meltano/meltano/issues/710) Updated connector (extractor and loader) settings with specific control type (text, password, email, boolean, and date) per setting, added form validation, and added an inference by default for password and token fields as a protective measure
- [#719](https://gitlab.com/meltano/meltano/issues/719) Added InputDateIso8601.vue component to standardize date inputs in the UI while ensuring the model data remains in Iso8601 format on the frontend.
- [#643](https://gitlab.com/meltano/meltano/issues/643) Updated `minimallyValidated` computeds so that new users are intentionally funneled through the pipelines ELT setup UI (previously they could skip past required steps)
- [#752](https://gitlab.com/meltano/meltano/issues/752) Fix the schedule having no start_date when the extractor didn't expose a `start_date` setting

### Fixes

- [!703](https://gitlab.com/meltano/meltano/merge_requests/703) Fix `ScheduleService` instantiation due to signature refactor

## 0.29.0 - (2019-06-24)

---

### New

- [#724](https://gitlab.com/meltano/meltano/issues/724) Add the `model-gitlab-ultimate` plugin to Meltano. It includes .m5o files for analyzing data available for Gitlab Ultimate or Gitlab.com Gold accounts (e.g. Epics, Epic Issues, etc) fetched using the Gitlab API. Repository used: https://gitlab.com/meltano/model-gitlab-ultimate
- [#723](https://gitlab.com/meltano/meltano/issues/723) Add proper signage and dedicated sub-navigation area in views/pages. Standardized the view -> sub-view markup relationships for consistent layout. Directory refactoring for improved organization.
- [#612](https://gitlab.com/meltano/meltano/issues/612) Move the plugins' configuration to the database, enabling configuration from the UI

### Changes

- [#636](https://gitlab.com/meltano/meltano/issues/636) Refactored connector logo related logic into a ConnectorLogo component for code cleanliness, reusability, and standardization
- [#728](https://gitlab.com/meltano/meltano/issues/728) Change error notification button link to open the bugs issue template

### Fixes

- [#718](https://gitlab.com/meltano/meltano/issues/718) Fix dynamically disabled transforms always running. Transforms can now be dynamically disabled inside a dbt package and Meltano will respect that. It will also respect you and your time.
- [#684](https://gitlab.com/meltano/meltano/issues/684) Enables WAL on SQLite to handle concurrent processes gracefully
- [#732](https://gitlab.com/meltano/meltano/issues/732) Fix plugin installation progress bar that wasn't updating upon installation completion

## 0.28.0 - (2019-06-17)

---

### New

- [!683](https://gitlab.com/meltano/meltano/issues/683) Add `--start-date` to `meltano schedule` to give the control over the catch up logic to the users
- [#651](https://gitlab.com/meltano/meltano/issues/651) Added model installation in the Analyze UI to bypass an otherwise "back to the CLI step"
- [#676](https://gitlab.com/meltano/meltano/issues/676) Add pipeline schedule UI for viewing and saving pipeline schedules for downstream use by Airflow/Orchestration

### Changes

- [#708](https://gitlab.com/meltano/meltano/issues/708) Enable `tap-gitlab` to run using Gitlab Ultimate and Gitlab.com Gold accounts and extract Epics and Epic Issues.
- [#711](https://gitlab.com/meltano/meltano/issues/711) Add new call to action for submitting an issue on docs site
- [#717](https://gitlab.com/meltano/meltano/issues/717) Enable `dbt-tap-gitlab` to run using Gitlab Ultimate and Gitlab.com Gold accounts and generate transformed tables that depend on Epics and Epic Issues.

### Fixes

- [#716](https://gitlab.com/meltano/meltano/issues/716) Fix entities UI so only installed extractors can edit selections
- [#715](https://gitlab.com/meltano/meltano/issues/715) Remove reimport of Bulma in `/orchestration` route to fix borked styling

## 0.27.0 - (2019-06-10)

---

### New

- [!640](https://gitlab.com/meltano/meltano/merge_requests/640) Google Analytics logo addition for recent tap-google-analytics Extractor addition
- [#671](https://gitlab.com/meltano/meltano/issues/671) Add the `tap-google-analytics` transform to Meltano. It is using the dbt package defined in https://gitlab.com/meltano/dbt-tap-google-analytics
- [#672](https://gitlab.com/meltano/meltano/issues/672) Add the `model-google-analytics` plugin to Meltano. It includes .m5o files for analyzing data fetched from the Google Analytics Reporting API. Repository used: https://gitlab.com/meltano/model-google-analytics
- [#687](https://gitlab.com/meltano/meltano/issues/687) Implemented a killswitch to prevent undefined behaviors when a Meltano project is not compatible with the installed `meltano` version

### Fixes

- [#661](https://gitlab.com/meltano/meltano/issues/661) Fixed empty UI for extractors that lack configuration settings by providing feedback message with actionable next steps
- [#663](https://gitlab.com/meltano/meltano/issues/663) Fixed Airflow error when advancing to Orchestration step after installing and saving a Loader configuration
- [#254](https://gitlab.com/meltano/meltano/issues/254) Fixed `meltano init` not working on terminal with cp1252 encoding
- [#254](https://gitlab.com/meltano/meltano/issues/254) Fixed `meltano add/install` crashing on Windows
- [#664](https://gitlab.com/meltano/meltano/issues/664) Minor CSS fix ensuring Airflow UI height is usable (side-effect of recent reparenting)
- [#679](https://gitlab.com/meltano/meltano/issues/679) Fix an issue with `meltano select` emitting duplicate properties when the property used the `anyOf` type
- [#650](https://gitlab.com/meltano/meltano/issues/650) Add `MELTANO_DISABLE_TRACKING` environment variable to disable all tracking
- [#670](https://gitlab.com/meltano/meltano/issues/670) Update tests to not send tracking events

## 0.26.0 - (2019-06-03)

---

### New

- [#603](https://gitlab.com/meltano/meltano/issues/603) `meltano select` now supports raw JSON Schema as a valid Catalog
- [#537](https://gitlab.com/meltano/meltano/issues/537) Add Extractor for Google Analytics (`tap-google-analytics`) to Meltano. It uses the tap defined in https://gitlab.com/meltano/tap-google-analytics/

### Changes

- [#621](https://gitlab.com/meltano/meltano/issues/621) Added new tutorial for tap-gitlab
- [#657](https://gitlab.com/meltano/meltano/issues/657) Update Analyze page to have single purpose views

### Fixes

- [#645](https://gitlab.com/meltano/meltano/issues/645) Fixed confusion around Loader Settings and Analytics DB Connector Settings
- [#580](https://gitlab.com/meltano/meltano/issues/580) Fixed `project_compiler` so the Analyze page can properly display custom topics
- [#658](https://gitlab.com/meltano/meltano/issues/658) Fixed the Analyze page when no models are present
- [#603](https://gitlab.com/meltano/meltano/issues/603) Fix an issue where `meltano select` would incorrectly report properties as excluded
- [#603](https://gitlab.com/meltano/meltano/issues/603) Fix an issue where `meltano select` incorrectly flatten nested properties
- [#553](https://gitlab.com/meltano/meltano/issues/553) Fix an issue where running `meltano select --list` for the first time would incorrectly report properties

### Break

## 0.25.0 - (2019-05-28)

---

### New

- [#586](https://gitlab.com/meltano/meltano/issues/586) `meltano ui` now automatically start Airflow if installed; Airflow UI available at `Orchestration`.
- [#592](https://gitlab.com/meltano/meltano/issues/592) Added baseline UX feedback via toast for uncaught API response errors with a link to "Submit Bug"
- [#642](https://gitlab.com/meltano/meltano/issues/642) Improved UX during extractor plugin installation so settings can be configured _during_ installation as opposed to waiting for the (typically lengthy) install to complete
- [!647](https://gitlab.com/meltano/meltano/merge_requests/647) Added preloader for occasional lengthy extractor loading and added feedback for lengthy entities loading
- [#645](https://gitlab.com/meltano/meltano/issues/645) Added an Analyze landing page to facilitate future sub-UIs including the Analyze database settings; Added proper Loader Settings UI.

### Fixes

- [#645](https://gitlab.com/meltano/meltano/issues/645) Fixed confusion around Loader Settings and Analyze database settings

## 0.24.0 - (2019-05-06)

---

### New

- [#622](https://gitlab.com/meltano/meltano/issues/622) Added ELT flow UI Routes & Deep Linking to advance user through next steps after each step's save condition vs. requiring them to manually click the next step to advance
- [#598](https://gitlab.com/meltano/meltano/issues/598) Updated color and greyscale use in the context of navigation and interactive elements to better communicate UI hierarchy
- [#607](https://gitlab.com/meltano/meltano/issues/607) Add "All/Default/Custom" button bar UI for improved entities selection UX
- [#32](https://gitlab.com/meltano/meltano-marketing/issues/32) Integrate Algolia Search for docs
- [#590](https://gitlab.com/meltano/meltano/issues/590) Add documentation for deploying Meltano in ECS
- [#628](https://gitlab.com/meltano/meltano/issues/628) Add documentation for tap-mongodb
- [!605](https://gitlab.com/meltano/meltano/merge_requests/605) Added tooltips for areas of UI that are WIP for better communication of a feature's status

### Changes

- [375](https://gitlab.com/meltano/meltano/issues/375) Meltano can now run on any host/port

### Fixes

- [#595](https://gitlab.com/meltano/meltano/issues/595) Fix `meltano invoke` not working properly with `dbt`
- [#606](https://gitlab.com/meltano/meltano/issues/606) Fix `SingerRunner.bookmark_state()` to properly handle and store the state output from Targets as defined in the Singer.io Spec.

## 0.23.0 - (2019-04-29)

---

### New

- [#32](https://gitlab.com/meltano/meltano-marketing/issues/32) Integrate Algolia Search for docs

### Changes

- [#522](https://gitlab.com/meltano/meltano/issues/522) Update Carbon tutorial with new instructions and screenshots

## 0.22.0 - (2019-04-24)

---

### New

- [#477](https://gitlab.com/meltano/meltano/issues/477) Add ability for users to sign up for email newsletters
- [!580](https://gitlab.com/meltano/meltano/merge_requests/580) Add sorting to plugins for improved UX, both UI via extractors/loaders/etc. and `meltano discover all` benefit from sorted results
- [!528](https://gitlab.com/meltano/meltano/issues/528) Add documentation for RBAC alpha feature and environment variables

### Changes

- [#588](https://gitlab.com/meltano/meltano/issues/588) Updated core navigation and depth hierarchy styling to facilitate main user flow and improved information architecture
- [#591](https://gitlab.com/meltano/meltano/issues/591) Revert #484: remove `meltano ui` being run outside a Meltano project.
- [#584](https://gitlab.com/meltano/meltano/issues/584) Initial v1 for enabling user to setup ELT linearly through the UI via a guided sequence of steps

### Fixes

- [#600](https://gitlab.com/meltano/meltano/issues/600) Fix a bug with meltano select when the extractor would output an invalid schema
- [#597](https://gitlab.com/meltano/meltano/issues/597) Automatically open the browser when `meltano ui` is run

## 0.21.0 - (2019-04-23)

---

### New

- [#477](https://gitlab.com/meltano/meltano/issues/477) Add ability for users to sign up for email newsletters

### Changes

- [#591](https://gitlab.com/meltano/meltano/issues/591) Revert #484: remove `meltano ui` being run outside a Meltano project.

## 0.20.0 - (2019-04-15)

---

### New

- Add documentation on custom transformations and models. Link to Tutorial: https://www.meltano.com/tutorials/create-custom-transforms-and-models.html

## 0.19.1 - (2019-04-10)

---

### New

- [#539](https://gitlab.com/meltano/meltano/issues/539) Add Tutorial for "Using Jupyter Notebooks" with Meltano
- [#534](https://gitlab.com/meltano/meltano/issues/534) Add UI entity selection for a given extractor
- [#520](https://gitlab.com/meltano/meltano/issues/520) Add v1 UI for extractor connector settings
- [#486](https://gitlab.com/meltano/meltano/issues/486) Add the `model-gitlab` plugin to Meltano. It includes .m5o files for analyzing data fetched using the Gitlab API. Repository used: https://gitlab.com/meltano/model-gitlab
- [#500](https://gitlab.com/meltano/meltano/issues/500) Add the `model-stripe` plugin to Meltano. It includes .m5o files for analyzing data fetched using the Stripe API. Repository used: https://gitlab.com/meltano/model-stripe
- [#440](https://gitlab.com/meltano/meltano/issues/440) Add the `model-zuora` plugin to Meltano. It includes .m5o files for analyzing data fetched using the Zuora API. Repository used: https://gitlab.com/meltano/model-zuora
- [#541](https://gitlab.com/meltano/meltano/issues/541) Add a 404 page for missing routes on the web app

### Fixes

- [#576](https://gitlab.com/meltano/meltano/issues/576) Fix switching between designs now works
- [#555](https://gitlab.com/meltano/meltano/issues/555) Fix `meltano discover` improperly displaying plugins
- [#530](https://gitlab.com/meltano/meltano/issues/530) Fix query generation for star schemas
- [#575](https://gitlab.com/meltano/meltano/issues/575) Move Airflow configuration to .meltano/run/airflow
- [#571](https://gitlab.com/meltano/meltano/issues/571) Fix various routing and API endpoint issues related to recent `projects` addition

## 0.19.0 - (2019-04-08)

---

### New

- [#513](https://gitlab.com/meltano/meltano/issues/513) Added initial e2e tests for the UI
- [#431](https://gitlab.com/meltano/meltano/issues/431) Add the `tap-zendesk` transform to Meltano. It is using the dbt package defined in https://gitlab.com/meltano/dbt-tap-zendesk
- [484](https://gitlab.com/meltano/meltano/issues/484) Updated `meltano ui` to automatically launch the UI, and projects from the UI (previously only an option in the CLI)
- [#327](https://gitlab.com/meltano/meltano/issues/327) Add `meltano add --custom` switch to enable integration of custom plugins
- [#540](https://gitlab.com/meltano/meltano/issues/540) Add CHANGELOG link in intro section of the docs
- [#431](https://gitlab.com/meltano/meltano/issues/431) Add the `model-zendesk` plugin to Meltano. It includes .m5o files for analyzing data fetched using the Zendesk API. Repository used: https://gitlab.com/meltano/model-zendesk
- [!544](https://gitlab.com/meltano/meltano/merge_requests/544) Add support for extracting data from CSV files by adding [tap-csv](https://gitlab.com/meltano/tap-csv) to Meltano
- [#514](https://gitlab.com/meltano/meltano/issues/514) Add 'airflow' orchestrators plugin to enable scheduling
- Add the `tap-zuora` transform to Meltano. It is using the dbt package defined in https://gitlab.com/meltano/dbt-tap-zuora

### Changes

- [#455](https://gitlab.com/meltano/meltano/issues/455) Add documentation about `target-snowflake`

### Fixes

- [#507](https://gitlab.com/meltano/meltano/issues/507) Ensure design name and table name don't need to match so multiple designs can leverage a single base table
- [#551](https://gitlab.com/meltano/meltano/issues/551) Fix HDA queries generated when an attribute is used both as a column and as an aggregate.
- [#559](https://gitlab.com/meltano/meltano/issues/559) Add support for running custom transforms for taps without default dbt transforms.

## 0.18.0 - (2019-04-02)

---

### New

- [#432](https://gitlab.com/meltano/meltano/issues/432) Add the `tap-zuora` transform to Meltano. It is using the dbt package defined in https://gitlab.com/meltano/dbt-tap-zuora

### Changes

- Remove Snowflake references from advanced tutorial.
- [#2 dbt-tap-zuora](https://gitlab.com/meltano/dbt-tap-zuora/issues/2) Remove custom SFDC related attributes from Zuora Account and Subscription Models
- Update [Contributing - Code Style](https://meltano.com/docs/contributing.html#code-style) documentation to including **pycache** troubleshooting

### Fixes

- [#529](https://gitlab.com/meltano/meltano/issues/529) Resolve "SFDC Tutorial - ELT Fails due to invalid schema.yml" by [#4 dbt-tap-salesforce](https://gitlab.com/meltano/dbt-tap-salesforce/issues/4) removing the schema.yml files from the dbt models for tap-salesforce.
- [#502](https://gitlab.com/meltano/meltano/issues/502) Fix the situation where an m5o has no joins, the design still will work.

## 0.17.0 - (2019-03-25)

---

### New

- [#485](https://gitlab.com/meltano/meltano/issues/485) Added various UI unit tests to the Analyze page
- [#370](https://gitlab.com/meltano/meltano/issues/370) Enabled authorization using role-based access control for Designs and Reports

### Changes

- [#283](https://gitlab.com/meltano/meltano/issues/283) Silence pip's output when there is not error
- [#468](https://gitlab.com/meltano/meltano/issues/468) Added reminder in docs regarding the need for `source venv/bin/activate` in various situations and added minor copy updates

### Fixes

- [#433](https://gitlab.com/meltano/meltano/issues/433) Add the `sandbox` configuration to `tap-zuora`.
- [#501](https://gitlab.com/meltano/meltano/issues/501) Fix `meltano ui` crashing when the OS ran out of file watcher.
- [#510](https://gitlab.com/meltano/meltano/issues/510) Fix an issue when finding the current Meltano project in a multi-threaded environment.
- [#494](https://gitlab.com/meltano/meltano/issues/494) Improved documentation around tutorials and Meltano requirements
- [#492](https://gitlab.com/meltano/meltano/issues/492) A few small contextual additions to help streamline the release process
- [#503](https://gitlab.com/meltano/meltano/issues/503) Fix a frontend sorting issue so the backend can properly generate an up-to-date query

## 0.16.0 - (2019-03-18)

---

### New

- Add support for extracting data from Gitlab through the updated tap-gitlab (https://gitlab.com/meltano/tap-gitlab)
- Add the `tap-gitlab` transform to Meltano. It is using the dbt package defined in https://gitlab.com/meltano/dbt-tap-gitlab
- Add "Copy to Clipboard" functionality to code block snippets in the documentation
- Add the `tap-stripe` transform to Meltano. It is using the dbt package defined in https://gitlab.com/meltano/dbt-tap-stripe
- Add new command `meltano add model [name_of_model]`
- Add models to the available plugins

### Changes

- Various documentation [installation and tutorial improvements](https://gitlab.com/meltano/meltano/issues/467#note_149858308)
- Added troubleshooting button to help users add context to a pre-filled bug issue

### Fixes

- Fix the API database being mislocated
- Replaced the stale Meltano UI example image in the Carbon Emissions tutorial
- 473: Fix the docker image (meltano/meltano) from failing to expose the API

## 0.15.1 - (2019-03-12)

---

### Fixes

- locks down dependencies for issues with sqlalchemy snowflake connector

## 0.15.0 - (2019-03-11)

---

### New

- Add Salesforce Tutorial to the docs
- Add documentation for the permissions command
- Add tracking for the `meltano ui` command

### Fixes

- Updated analytics to properly recognize SPA route changes as pageview changes

## 0.14.0 - (2019-03-04)

---

### New

- Update stages table style in docs
- Add custom transforms and models tutorial to the docs

### Changes

- Add api/v1 to every route
- Update DbtService to always include the my_meltano_project model when transform runs

### Fixes

- Resolved duplicate display issue of Dashboards and Reports on the Files page
- Removed legacy `carbon.dashboard.m5o` (regression from merge)
- Updated dashboards and reports to use UI-friendly name vs slugified name
- Fix minor clipped display issue of right panel on `/settings/database`
- Fix minor display spacing in left panel of Settings
- Fix dashboard page to properly display a previously active dashboard's updated reports
- Fix pre-selected selections for join aggregates when loading a report
- Fix charts to display multiple aggregates (v1)
- Fix 404 errors when refreshing the frontend
- Fix a regression where the Topics would not be shown in the Files page

## 0.13.0 - (2019-02-25)

---

### New

- Add the `tap-salesforce` transform to Meltano. It is using the dbt package defined in https://gitlab.com/meltano/dbt-tap-salesforce
- Add m5o model and tables for tap-salesforce
- Updated the deep-link icon (for Dashboards/Reports on the Files page)

### Changes

- Polished the RBAC view, making it clearer the feature is experimental.
- Rename "Models" to "Topics"
- Use the current connection's schema when generating queries at run time for Postgres Connections.
- Add support for multiple Aggregates over the same attribute when generating HDA queries.

## 0.12.0 - (2019-02-21)

---

### New

- UI cleanup across routes (Analyze focus) and baseline polish to mitigate "that looks off comments"
- Update installation and contributing docs
- Meltano implement role-based access control - [!368](https://gitlab.com/meltano/meltano/merge_requests/368)
- Add version CLI commands for checking current Meltano version
- Add deep linking to dashboards
- Add deep linking to reports

### Fixes

- Fixed a problem when environment variables where used as default values for the CLI - [!390](https://gitlab.com/meltano/meltano/merge_requests/390)
- Fixed dashboards initial load issue due to legacy (and empty) `carbon.dashboard.m5o` file
- New standardized approach for `.m5o` id generation (will need to remove any dashboard.m5o and report.m5o)

## 0.11.0 - (2019-02-19)

---

### New

- Update installation and contributing docs
- Add support for generating Hyper Dimensional Aggregates (HDA)
- Add internal Meltano classes for representing and managing Designs, Table, Column, Aggregate, Definitions, and Query definitions

### Changes

- Move core functionality out of `api/controllers` to `/core/m5o` (for m5o and m5oc management) and `/core/sql` (for anything related to sql generation)

### Fixes

- Fixed a problem when environment variables where used as default values for the CLI - [!390](https://gitlab.com/meltano/meltano/merge_requests/390)

## 0.10.0 - (2019-02-12)

---

### New

- Add gunicorn support for Meltano UI as a WSGI application - [!377](https://gitlab.com/meltano/meltano/merge_requests/377)
- Meltano will now generate the minimal joins when building SQL queries - [!382](https://gitlab.com/meltano/meltano/merge_requests/382)

### Changes

- Add analytics to authentication page
- Meltano will now use SQLite for the job log. See https://meltano.com/docs/architecture.html#job-logging for more details.
- Removed manual `source .env` step in favor of it running automatically

### Fixes

- Meltano will correctly source the `.env`
- fixed charts to render as previously they were blank
- Fixed Analyze button groupd CSS to align as a single row

### Breaks

- Meltano will now use SQLite for the job log. See https://meltano.com/docs/architecture.html#job-logging for more details.
- URL routing updates ('/model' to '/files', removed currently unused '/extract', '/load', '/transform' and '/project/new')

## 0.9.0 - (2019-02-05)

---

### New

- add ability to save reports
- add ability to update an active report during analysis
- add ability to load reports
- add dashboards page and related add/remove report functionality

### Changes

- Generate default `Meltano UI` connection for the `meltano.db` SQLite DB when a new project is created with `meltano init`
- updated main navigation to Files, Analysis, and Dashboards
- Update the `meltano permissions grant` command to fetch the existing permissions from the Snowflake server and only return sql commands for permissions not already assigned
- Add `--diff` option to the `meltano permissions grant` command to get a full diff with the permissions already assigned and new ones that must be assigned

### Fixes

- Entry model definition correctly defines `region_id`.
- Updated the Fundamentals documentation section regarding reports
- Fixed Files page for empty state of Dashboards and Reports
- Fixed Analyze page's left column to accurately preselect columns and aggregates after loading a report

## 0.8.0 - (2019-01-29)

---

### New

- Add tracking of anonymous `meltano cli` usage stats to Meltano's Google Analytics Account
- Add `project_config.yml` to all meltano projects to store concent for anonymous usage tracking and the project's UUID

### Changes

- Add `--no_usage_stats` option to `meltano init <project_name>` to allow users to opt-out from anonymous usage stats tracking
- Bundled Meltano models are now SQLite compatible.

## 0.7.0 - (2019-01-22)

---

### New

- Added basic authentication support for meltano ui.
- Meltano will now automatically source the .env
- Updated docs with `.m5o` authoring requirements and examples
- add support for timeframes in tables
- add basic analytics to understand usage
- add disabled UI for the lack of timeframes support in sqlite
- update Results vs. SQL UI focus based on a results response or query update respectively

### Changes

- Meltano will now discover components based on `https://meltano.com/discovery.yml`
- sample designs are now packaged with meltano

### Fixes

- Updated mobile menu to work as expected
- Updated tutorial docs with improved CLI commands and fixed the host setting to `localhost`

## 0.6.1 - (2019-01-15)

---

## 0.6.0 - (2019-01-15)

---

### New

- add new command `meltano add transform [name_of_dbt_transformation]`
- add transforms to the available plugins

### Changes

- Auto install missing plugins when `meltano elt` runs
- Terminology updates for simpler understanding

### Fixes

- Edit links on the bottom of doc pages are working now

### Breaks

- Updated docs tutorial bullet regarding inaccurate "Validate" button

## 0.5.0 - (2019-01-09)

---

### New

- ensure `meltano init <project-name>` runs on windows
- settings ui now provides sqlite-specific controls for sqlite dialect
- add `target-sqlite` to available loaders for meltano projects
- add new command `meltano add transformer [name_of_plugin]`
- add transformers (dbt) to the available plugins

### Changes

- extractors and loaders are arguments in the elt command instead of options
- `meltano www` is now `meltano ui`
- remove dbt installation from `meltano init`
- move everything dbt related under `transform/`
- update `meltano elt` to not run transforms by default
- update `meltano elt` to auto generate the job_id (job_id has been converted to an optional argument)

### Fixes

- left joins now work correctly in analyze.
- fixed broken sql toggles in analyze view
- fixed sql output based on sql toggles in analyze view

## 0.4.0 - (2019-01-03)

---

### New

- add Using Superset with Meltano documentation

## 0.3.3 - (2018-12-21)

---

## 0.3.2 - (2018-12-21)

---

## 0.3.1 - (2018-12-21)

---

### Changes

- add default models for 'tap-carbon-intensity'.
- Meltano Analyze is now part of the package.
- removes database dependency from Meltano Analyze and uses .ma files
- update the error message when using Meltano from outside a project - [!238](https://gitlab.com/meltano/meltano/merge_requests/238)

## 0.3.0 - (2018-12-18)

---

### New

- updated Settings view so each database connection can be independently disconnected
- add `meltano select` to manage what is extracted by a tap.

### Changes

- documentation site will utilize a new static site generation tool called VuePress

- meltano.com will be deployed from the meltano repo

### Fixes

- model dropdown now updates when updating database (no longer requires page refresh)
- prevent model duplication that previously occurred after subsequent "Update Database" clicks

## 0.2.2 - (2018-12-11)

---

### Changes

- documentation site will utilize a new static site generation tool called VuePress
- first iteration of joins (working on a small scale)

## 0.2.1 - (2018-12-06)

---

### Fixes

- resolve version conflict for `idna==2.7`
- fix the `discover` command in the docker images
- fix the `add` command in the docker images
- fix module not found for meltano.core.permissions.utils

## 0.2.0 - (2018-12-04)

---

### New

- add `meltano permissions grant` command for generating permission queries for Postgres and Snowflake - [!90](https://gitlab.com/meltano/meltano/merge_requests/90)
- add 'tap-stripe' to the discovery

### Changes

- demo with [carbon intensity](https://gitlab.com/meltano/tap-carbon-intensity), no API keys needed
- .ma file extension WIP as alternative to lkml

### Fixes

- fix order in Meltano Analyze

## 0.1.4 - (2018-11-27)

### Fixes

- add default values for the 'www' command - [!185](https://gitlab.com/meltano/meltano/merge_requests/185)
- add CHANGELOG.md
- fix a problem with autodiscovery on taps - [!180](https://gitlab.com/meltano/meltano/merge_requests/180)

### Changes

- move the 'api' extra package into the default package
- add 'tap-fastly' to the discovery

---

## 0.1.3

### Changes

- remove `setuptools>=40` dependency
- `meltano` CLI is now in the `meltano` package

## 0.1.2

### Fixes

- target output state is now saved asynchronously

## 0.1.1

### Changes

- initial release<|MERGE_RESOLUTION|>--- conflicted
+++ resolved
@@ -14,11 +14,8 @@
 
 ### Changes
 
-<<<<<<< HEAD
 - [#1941](https://gitlab.com/meltano/meltano/-/issues/1941) Suggest disabling ad blocker if inline docs iframe for an Ads or Analytics extractor failed to load
-=======
 - [#1667](https://gitlab.com/meltano/meltano/-/issues/1667) Have 'meltano init' create system database and install airflow, dbt, and target-postgres plugins
->>>>>>> 47d976f5
 
 ### Fixes
 
