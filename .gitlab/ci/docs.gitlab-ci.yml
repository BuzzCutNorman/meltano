docs:
  variables:
    REMOTE_EXEC: ssh -vvv -o StrictHostKeyChecking=no $SSH_USER_DOMAIN -p$SSH_PORT
  stage: docs
  image: node:10.16.2
  cache:
    paths:
      - docs/node_modules/
  before_script:
    - "which ssh-agent || ( apt-get update -y && apt-get install openssh-client -y )"
    - eval $(ssh-agent -s)
    - chmod 600 $SSH_PRIVATE_KEY
    - ssh-add $SSH_PRIVATE_KEY > /dev/null
    - mkdir -p ~/.ssh
    - chmod 700 ~/.ssh
    - LATEST_TAG_NAME=$(git describe --abbrev=0 --tags)
    - LATEST_TAG_SHA=$(git rev-parse $LATEST_TAG_NAME)
  script:
    - cd docs
    - sed -i "s/LATEST_TAG_NAME/$LATEST_TAG_NAME/g" src/README.md
    - sed -i "s/LATEST_TAG_SHA/$LATEST_TAG_SHA/g" src/README.md
    - yarn
    - yarn build:docs
    - $REMOTE_EXEC "mkdir -p $SSH_BACKUP_DIRECTORY; tar zcvvvf $SSH_BACKUP_DIRECTORY-$(date +%Y-%m-%dT%H:%M).tar.gz $SSH_DIRECTORY/$SSH_WWW_DIRECTORY"
    - $REMOTE_EXEC "cd $SSH_DIRECTORY && find ./$SSH_WWW_DIRECTORY -mindepth 1 -maxdepth 1 -not -name blog -not -name '.' -exec rm -rf  '{}' \;"
    - scp -o stricthostkeychecking=no -P$SSH_PORT -r public/* $SSH_USER_DOMAIN:$SSH_DIRECTORY/$SSH_WWW_DIRECTORY
<<<<<<< HEAD
  # only:
  #   changes:
  #     - docs/**/*
  #     - src/meltano/core/bundle/discovery.yml
=======
    - scp -o stricthostkeychecking=no -P$SSH_PORT public/.htaccess $SSH_USER_DOMAIN:$SSH_DIRECTORY/$SSH_WWW_DIRECTORY
  only:
    changes:
      - docs/**/*
      - src/meltano/core/bundle/discovery.yml
>>>>>>> c765dcb4
<|MERGE_RESOLUTION|>--- conflicted
+++ resolved
@@ -24,15 +24,8 @@
     - $REMOTE_EXEC "mkdir -p $SSH_BACKUP_DIRECTORY; tar zcvvvf $SSH_BACKUP_DIRECTORY-$(date +%Y-%m-%dT%H:%M).tar.gz $SSH_DIRECTORY/$SSH_WWW_DIRECTORY"
     - $REMOTE_EXEC "cd $SSH_DIRECTORY && find ./$SSH_WWW_DIRECTORY -mindepth 1 -maxdepth 1 -not -name blog -not -name '.' -exec rm -rf  '{}' \;"
     - scp -o stricthostkeychecking=no -P$SSH_PORT -r public/* $SSH_USER_DOMAIN:$SSH_DIRECTORY/$SSH_WWW_DIRECTORY
-<<<<<<< HEAD
+    - scp -o stricthostkeychecking=no -P$SSH_PORT public/.htaccess $SSH_USER_DOMAIN:$SSH_DIRECTORY/$SSH_WWW_DIRECTORY
   # only:
   #   changes:
   #     - docs/**/*
-  #     - src/meltano/core/bundle/discovery.yml
-=======
-    - scp -o stricthostkeychecking=no -P$SSH_PORT public/.htaccess $SSH_USER_DOMAIN:$SSH_DIRECTORY/$SSH_WWW_DIRECTORY
-  only:
-    changes:
-      - docs/**/*
-      - src/meltano/core/bundle/discovery.yml
->>>>>>> c765dcb4
+  #     - src/meltano/core/bundle/discovery.yml