--- conflicted
+++ resolved
@@ -8,354 +8,6 @@
 
 Meltano stands for the [steps of the data science life-cycle](#data-science-lifecycle): Model, Extract, Load, Transform, Analyze, Notebook, and Orchestrate.
 
-<<<<<<< HEAD
-## Data Science Lifecycle
-
-[Demo video of the data science lifecycle](https://youtu.be/CVZx2q00XnA)
-
-
-| Stage     | Meltano selected | OSS considered but not selected | Proprietary alternatives |
-| --------- | ------------ | -------------- | --------------------- |
-| Model     | [Meltano Model](#meltano-model) | [Open ModelSphere](http://www.modelsphere.com/org/) | [LookML](https://looker.com/platform/data-modeling), [Matillion](http://www.stephenlevin.co/data-modeling-layer-startup-analytics-dbt-vs-matillion-vs-lookml/) |
-| Extract   | [Singer Tap](#tap) | [Pentaho DI](http://www.pentaho.com/product/data-integration), [Talend](https://www.talend.com/) | [Alooma](https://www.alooma.com/), [Fivetran](https://fivetran.com/) |
-| Load      | [Signer Target](#target) | [Pentaho DI](http://www.pentaho.com/product/data-integration), [Talend](https://www.talend.com/) | [Alooma](https://www.alooma.com/), [Fivetran](https://fivetran.com/) |
-| Transform | [dbt](https://www.getdbt.com/), [Python scripts](#python-scripts) | [Stored procedures](#stored-procedures), [Pentaho DI](http://www.pentaho.com/product/data-integration) | [Alooma](https://www.alooma.com/) |  
-| Analyze | [Meltano Analyze](https://gitlab.com/meltano/meltano/tree/master/src/analyze) | [Metabase](https://www.metabase.com/) | [Looker](https://looker.com/), [Periscope](https://www.periscopedata.com/) |
-| Notebook | [JupyterHub](https://github.com/jupyterhub/jupyterhub) | [GNU Octave](https://www.gnu.org/software/octave/) | [Nurtch](https://www.nurtch.com/), [Datadog notebooks](https://www.datadoghq.com/blog/data-driven-notebooks/) |
-| Orchestrate | [Airflow](https://airflow.apache.org/) | [Luigi](https://github.com/spotify/luigi), [Nifi](https://nifi.apache.org/) | [Fivetran](https://fivetran.com/) |
-
-## Principles
-
-We believe that information is the foundation of good decisions, and that companies of all sizes deserve insights into their operations. So Meltano provides broad, democratized access to detailed operational metrics, driving better decisions and shortening decision cycle time across the entire enterprise.
-
-In addition, we believe that the information a business uses to make decisions must come from all parts of that business. Meltano joins data from multiple systems used by Sales, Marketing, Product and others, thereby providing a comprehensive view of the relationship between business activities, associated costs, and customer long-term value.
-
-A data analyst or scientist should be able to easily use Meltano to add whatever data they need by writing the ELT, know the jobs that are running, and then analyze the data within Meltano Analyze. It should enable individual data people to own the full stack of their analysis, even [if they’re not engineers](https://multithreaded.stitchfix.com/blog/2016/03/16/engineers-shouldnt-write-etl/).
-
-### How Meltano Does Version Control
-
-> **Note**: This section is a WIP, and not currently functioning as written. This note will be removed once it does work as advertised.  
-> Items marked with `**` are not yet implemented.
-
-Meltano runs many different types of files and projects including but not limited to:
-
-1. Extractors
-1. Loaders
-1. DBT Transforms
-1. Meltano Models or .lookml Models
-1. Jupyter Notebook files **
-1. Airflow DAGs as part of an orchestration step **
-
-**If you want to install Meltano in a venv: virtualenv and pipenv are not supported. Please use `python -m venv venv` to create your virtual environment. See [this issue](https://gitlab.com/meltano/meltano/issues/141).**
-
-After installing `meltano` CLI, you can choose to run meltano against your project.
-
-The gitlab-runner project contains a `meltano.yml` file:
-
-`meltano.yml`
-
-```yml
-version: 0.0.0 **
-extractors:
-- name: tap-first
-  url: https://gitlab.com/meltano/tap-first
-- name: tap-mysql
-  url: https://gitlab.com/meltano/tap-mysql
-- name: tap-zendesk
-  url: https://gitlab.com/meltano/tap-zendesk
-  ...
-loaders:
-- name: target-snowflake
-  url: https://gitlab.com/meltano/target-snowflake
-  database: main **
-- name: target-postgresql
-  url: https://gitlab.com/meltano/target-postgresql
-  database: test **
-  ...
-databases: 
-- name: main
-  username: "$MAIN_WAREHOUSE"
-  password: "$MAIN_WAREHOUSE_PW"
-  host: "$MAIN_WAREHOUSE_HOST"
-  db: "$MAIN_WAREHOUSE_DB"
-  type: snowflake
-  ...
-orchestrate: **
-- name: first-to-csv
-  extractor: first
-  loader: csv
-  transformer:
-  - first
-  ...
-```
-
-Your project should contains the following directory structure:
-
-* model - For your `.lookml` files.
-* transform - For your local dbt project files.
-* analyze - For your `.yml` dashboard files.
-* notebook - For your `.ipynb` notebook files.
-* orchestrate - For your airflow `.py` files.
-* .meltano - A .gitignored directory for internal caching (virtualenvs, pypi packages, generated configuration files, etc.). 
-* load - A directory where your configs for your loaders are placed. Each config should be in a directory with the name of the loader. e.g. For csv loader, the config would be in `load/target-csv/tap.config.json`. **
-* extract - A directory where your configs for your extractors are placed. Each config should be in a directory with the name of the extractor. e.g. For zendesk extractor, the config would be in `extract/tap-zendesk/target.config.json`. **
-* .gitignore
-* README.md
-* meltano.yml - Config file which shows which extractors and loaders, etc. you would like to use and where to find them.
-
-Here is a sample of what your project might look like:
-
-```
-.
-├── analyze
-│   └── zendesk
-│       └── zendesk.dashboard.yml
-├── dbt_project.yml
-├── extract
-│   └── tap-...
-│       ├── tap.config.json
-│       └── tap.properties.json
-├── load
-│   └── target-...
-│       └── target.config.json
-├── .meltano
-│   ├── dbt
-│   │   └── venv
-│   ├── extractors
-│   │   └── tap-...
-│   ├── loaders
-│   │   └── target-...
-│   ├── model
-│   │   ├── base_ticket.lookml
-│   │   └── ticket.lookml
-│   └── run
-│       ├── dbt
-│       ├── tap-...
-│       └── target-...
-├── meltano.yml
-├── model
-│   └── zendesk
-│       ├── zendesk.model.lookml
-│       └── zendesk.view.lookml
-├── orchestrate
-│   ├── dag_1.py
-│   ├── dag_2.py
-│   ├── dag_3.py
-│   ├── dag_4.py
-│   └── dag_5.py
-├── packages.yml
-├── profiles.yml
-└── transform
-    └── tap-zendesk
-        └── base.sql
-```
-
-Once you have your project, you can run `meltano` against it.
-
-* `meltano init [project name]`: Create an empty meltano project.
-* {: #meltano-add}`meltano add [extractor | loader] [name_of_plugin]`: Adds extractor or loader to your **meltano.yml** file and installs in `.meltano` directory with `venvs`, `dbt` and `pip`. 
-* `meltano install`: Installs all the dependencies of your project based on the **meltano.yml** file.
-* `meltano discover all`: list available extractors and loaders:
-  * `meltano discover extractors`: list only available extractors
-  * `meltano discover loaders`: list only available loaders
-* `meltano extract [name of extractor] --to [name of loader]`: Extract data to a loader and optionally transform the data
-* `meltano transform [name of transformation] --warehouse [name of warehouse]`: **
-* `meltano elt <job_id> --extractor <extractor> --loader <loader> [--dry]`: Extract, Load, and Transform the data.
-* `meltano invoke <plugin_name> PLUGIN_ARGS...`: Invoke the plugin manually. 
-
-### Milestones
-
-Meltano runs in parallel with the data team with its 2-week milestones. Meltano team runs with 1-week milestones.
-
-### Loosely Coupled Tools
-
-All extractors and loaders should be self-contained units and [loosely coupled](https://en.wikipedia.org/wiki/Loose_coupling), i.e. an extractor should output data in its final form. An extractor should not rely on a loader to clean up its data.
-
-### Product
-
-The product is the glue to adhere the complete data science life cycle together and is built for 2 different team personas.
-
-1. Team 1 wants a CLI, they have engineers in place to write the code, e.g. to make needed extractors.
-2. Team 2 wants a GUI, they do not have engineers in place to write a lot of code.
-
-For both teams, we provide a complete single source of truth solution. Single source of truth solution means:
-* CLI: One CLI, with one command, with one config to extract, load, transform, remove PII, mock data and orchestrate.
-* GUI: One single application to extract, load, transform, remove PII, mock data and orchestrate. 
-
-One GUI is also available for both personas for modeling and analysis. All data comes from files which are version controlled.
-
-The orchestration will use the GitLab CI, but running it and configuring it will happen from the CLI or GUI.
-
-## Media
-
-- [Google Docs Meeting Agenda](https://docs.google.com/document/d/1nayKquFLL8DN3h8mnLo3pVZsEKyPcBgQm2mqc5GggPA)
-- [Youtube Channel](https://www.youtube.com/meltano/videos)
-- [Issue board](https://gitlab.com/meltano/meltano/boards)
-- [Functional Group Update (PDF format)](https://drive.google.com/open?id=1oNiCtHkorYKq19kx8CwGr8Z7QCjVQiOj)  
-- [Functional Group Update (Keynote format)](https://drive.google.com/open?id=1WmleHjP41nsxszGV50ionZKx-b2X3PvF)
-- [Blog post](https://about.gitlab.com/2018/08/01/hey-data-teams-we-are-working-on-a-tool-just-for-you/)
-- [Hacker News discussion](https://news.ycombinator.com/item?id=17667399)
-- [Call with Hacker News commenter](https://www.youtube.com/watch?v=F8tEDq3K_pE)
-- [Article in SD times](https://sdtimes.com/data/gitlab-to-create-tool-for-data-teams/)
-
-## Approach
-
-### Meltano is the market (data science) lifecycle, just like GitLab is the product (DevOps) lifecycle.
-
-For many companies GitLab serves as the single data store for their engineering organization, shepherding their ideas all the way through to delivering them to customers. There are key gaps however in understanding the effectiveness of sales and marketing. By expanding the common data store to include go to market information, additional insights can be drawn across the customer lifecycle. This evolution is as follows:
-
-1. Business intelligence; this is the current state of the project.
-2. Data science; add more machine learning (ML) and Artificial Intelligence (AI)
-3. Market lifecycle; the complete go-to-market lifecycle with the user/customer journey.
-
-### Meltano is business intelligence (BI) as code.
-Meltano uses [GitLab CI/CD](https://about.gitlab.com/features/gitlab-ci-cd/) to set up and maintain its stack, so software and scripts required are checked into SCM with the attendant benefits: full version control, history, easy collaboration and reviews. Automated management of the BI environment means it is easy to make alterations, re-deploy in the event of an issue or outage, as well as provision new environments for different uses like a staging server.
-
-Meltano also makes use of [review apps](https://docs.gitlab.com/ee/ci/review_apps/), making a fresh clone of the data warehouse for each development branch. This means engineers can test changes to the data pipeline on real data, as well as major schema changes. Once everything is working, the changes can be reviewed, then merged and reflected safely in production.
-
-### Evolution from an internal project, to a community, to open core
-
-1. We are building Meltano to solve a problem that GitLab shares with all other software companies - how to acquire the highest-value customers at the lowest cost of acquisition?  We are solving this problem for ourselves first, incorporating what we learn along the way into a product that delivers practical and quantifiable value to our customers.
-2. Next, we'll focus on building a community around Meltano with more users and regular contributors to the code base.
-3. Right now Meltano is open source. In the future we'll introduce proprietary features to have a sustainable business model to do quality control, marketing, security, dependency upgrades, and performance improvements. An example of a proprietary/source available feature is fine grained access controls. We'll always be good [stewards similar to GitLab](https://about.gitlab.com/stewardship/).
-
-## Roadmap
-
-1. [MVC](https://gitlab.com/meltano/meltano/issues/10)
-  * [Horizontal slice of ELT sources](https://gitlab.com/meltano/meltano/issues?scope=all&utf8=✓&state=opened&label_name[]=elt): Salesforce, Marketo, NetSuite, Zuora, etc.
-  * [Data Pipeline](https://gitlab.com/meltano/meltano/issues?label_name[]=pipeline): container, CI pipeline, review apps
-2. Data Model and Visualization
-  * [Common Data Model](https://gitlab.com/meltano/meltano/issues?label_name[]=data-model): Conventions for common table and field names (but it allows you to make it organization specific)
-  * [Field Mapping](https://gitlab.com/meltano/meltano/issues/121): Mapping of user fields to common data model, if required
-  * [Visualization Sample](https://gitlab.com/meltano/meltano/issues/122): Documentation and samples for connecting a visualization engine
-  * [JupyterHub deployment](https://gitlab.com/meltano/jupyter-hub): Easily deploy JupyterHub for data exploration
-3. [Ease of use & Automation](https://gitlab.com/meltano/meltano/issues?label_name%5B%5D=ease-of-use)
-  * Seamless handle some schema changes, like a field rename
-  * Match user fields to common data model, without intervention
-
-## Data security and privacy
-
-When using Meltano, like any data science tool, it is important to consider the security and privacy implications.
-
-* Meltano expects the required credentials for each extractor to be stored as a project variable. Project members with the role [`Maintainer` or `Owner`](https://docs.gitlab.com/ee/user/permissions.html#project-members-permissions) will be able to see these in plaintext, as well as any instance wide administrators. If you are using GitLab.com, this includes select GitLab employees responsible for the service.
-  * Support for KMS systems is being considered for a future release.
-* Because these variables are passed to GitLab CI jobs, it is possible to accidentally or maliciously compromise them: 
-  * For example, a developer who normally cannot see the variables in project settings, could accidentally print the environment variables when debugging a CI job, causing them to be readable by a wider audience than intended.
-  * Similarly it is possible for a malicious developer to utilize the variables to extract data from a source, then send it to an unauthorized destination.
-  * These risks can be mitigated by [restricting the production variables](https://docs.gitlab.com/ee/ci/variables/#protected-variables) to only protected branches, so code is reviewed before it is able to run with access to the credentials. It is also possible to set job logs to be available to only those with `Developer` roles or above, in CI/CD settings.
-* When designing your data warehouse, consider any relevant laws and regulations, like GDPR. For example, historical data being retained as part of a snapshot could present challenges in the event a user requests to be forgotten.
-
-### Competition & Value
-
-This should be a replacement for other ELT & Data Integration tools: [Boomi](https://boomi.com/), [Informatica Cloud](https://www.informatica.com/products/cloud-integration/cloud-data-integration.html), and [Alooma](https://www.alooma.com/).
-
-## At GitLab
-
-Meltano is a separate product made by a separate team. The goal is at some point to spin it out of GitLab as a new company.
-
-For now we use [PostgreSQL](https://www.postgresql.org/) as the warehouse but we're open to support others such as [MariaDB AX](https://mariadb.com/products/solutions/olap-database-ax), [Redshift](https://aws.amazon.com/redshift/), [MemSQL](https://www.memsql.com/), and [Snowflake](https://www.snowflake.net/).
-
-We use dbt for testing too, instead of [Great Expectations](https://github.com/great-expectations/great_expectations), [Hypothesis](https://hypothesis.readthedocs.io/en/latest/), or closed source options such as [Informatica](https://marketplace.informatica.com/solutions/informatica_data_validation), [iCEDQ](https://icedq.com/), and [QuerySurge](http://www.querysurge.com/).
-
-At GitLab we're using Looker instead of Superset, for sure for the rest of 2018.
-If we switch we'll want to make sure that most of the functionality can be replicated in Superset, and the switch will be gradual.
-For now, try to keep as much functionality as possible in DBT instead of Looker.
-
-### Meltano data security and privacy at GitLab
-
-We take user security and privacy seriously at GitLab. We internally use Meltano to learn about how users interact with GitLab.com, build a better product, and efficiently run our organization. We adhere to the following guidelines:
-
-1. GitLab employees have access to the data warehouse and can see pseudonymized data. In some cases due to public projects, it is possible to tie a pseudonymized account to a public account. It is not possible to learn the private projects a user is working on or contents of their communications.
-1. We will never release the pseudonymized dataset publicly, in the event it is possible to reverse engineer unintended content.
-1. Select GitLab employees have administrative access to GitLab.com, and the credentials used for our extractors. As [noted above](#data-security-and-privacy), developers on the Meltano project could maliciously emit credentials into a job log, however, the logs are not publicly available.
-
-## Metrics
-
-We are targeting analytics for sales and marketing performance first. We plan to track the following metrics, in order of priority. These results will be reviewed over various time periods. Initially, we will support single touch attribution, with support for multitouch in a [later sprint](doc/development_plan.md#backlog).
-
-1. SAOs by source
-  1. Aggregated (SDR / BDR / AE generated / Other)
-  1. Campaign level (AWS Reinvent / etc.)
-1. SAOs by source by week and/or month
-2. Acquisition cost per SAO
-  * Cost per lead = dollar spend / number of attributed leads
-3. Estimated IACV and LTV per SAO based on history (can do IACV if LTV is hard to calculate)
-  * Estimated IACV = 2 *  IACV at median conversion time
-  * LTV = IACV * margin * average retention time
-4. Estimated IACV / marketing ratio.
-  * CAC = cost per lead * conversion from lead to IACV
-  * ROI = LTV / CAC
-
-In the future, we plan to expand support to other areas of an organization like Customer Success, Human Resources, and Finance.
-
-## Data sources
-
-To achieve this, we bring data from all [data sources](data_sources.md) to a [common data model](doc/data_model.md) (that can and likely will be different for every organization) so it can be used easily and consistently across tools and teams. For example something as simple as unique customer ID, product or feature names/codes.
-
-### Personally Identifiable Information
-
-It is important to be cognizant of the personally identifiable information which is extracted into the data warehouse. Warehouses are at their best when they are leveraged across many parts of the organization, and therefore it is hard to predict which users will ultimately have access and how each user will treat the data.
-
-We recommend the following best practices:
-1. Avoid extracting any personally identifiable information in the first place. For example, consider extracting only company names from your CRM and avoid extracting individual contact details.
-1. If it is important to collect data about individual users, for example, to learn more about user behavior, pseudonymize the data prior to writing it into the data warehouse.
-1. Consider how you are persisting any PII data, and its impact on compliance requirements like GDPR.
-
-## Tools
-
-We want the tools to be open source so we can ship this as a product.
-
-1. Extract and Load (EL): Python scripts, [Singer taps](https://www.singer.io/).
-1. Transformation: [dbt](https://docs.getdbt.com/) to handle transforming the raw data into a normalized data model within PG.
-1. Warehouse: Any SQL based data warehouse. We recommend [PostgeSQL](https://www.postgresql.org/) and include it in the Meltano pipeline. Postgres cloud services like [Google Cloud SQL](https://cloud.google.com/sql/) are also supported, for increased scalability and durability.
-1. Orchestration/Monitoring: [GitLab CI](https://about.gitlab.com/features/gitlab-ci-cd/) for scheduling, running, and monitoring the ELT jobs. In the future, [DAG](https://gitlab.com/gitlab-org/gitlab-ce/issues/41947) support will be added. Non-GitLab alternatives are [Airflow](https://airflow.incubator.apache.org) or [Luigi](https://github.com/spotify/luigi). GitLab CI can handle 1000's of distributed runners to run for example Python scripts.
-1. Visualization/Dashboard: Meltano is compatible with nearly all visualization engines, due to the SQL based data store. For example commercial products like [Looker](https://looker.com/) or [Tableau](https://www.tableau.com/), as well as open-source products like [Superset](https://github.com/airbnb/superset) or [Metabase](https://metabase.com) can be used.
-
-## Meltano Data Flow
-
-Meltano uses Singer Taps and Targets to Extract the data from various data sources and load them in raw format, i.e. as close as possible to their original format, to the Data Warehouse. Subsequentially, the raw data is transformed to generate the dataset used for analysis and dashboard generation.
-
-Meltano can be used in any ELT architecture by using the right taps and targets for the job. The strategies supported can range from dumping the source data in a data lake to keeping all historical versions for each record to storing well formatted, clean data in the target data store.
-
-When considering which taps and targets Meltano will maintain, some assumptions are followed concerning how source data is stored in the target data store:
-*  All extracted data is stored in the same Target Database, e.g., we use a Database named `RAW` for storing all extracted data to Snowflake.
-
-*  For each tap's data source, a schema is created for storing all the data that is extracted through a tap. E.g., The `RAW.SALESFORCE` schema is used for data extracted from Salesforce, and the `RAW.ZENDESK` schema is used for data extracted from Zendesk.
-
-*  Every stream generated from a tap will result in a table with the same name. That table will be created in the schema from that tap based on the information sent in the `SCHEMA` message.
-
-*  Meltano supports schema updates for when a schema of an entity changes during an extraction. This is enacted when Meltano receives more than one `SCHEMA` message for a specific stream in the same extract load run.
-
-    When a SCHEMA message for a stream is received, our Targets check whether there is already a table for the entity defined by the stream.
-    * If the schema for the tap does not exist, it is created.
-    * If the table for the stream does not exist, it is created.
-    * If a table does exist, our Targets create a diff to check if new attributes must be added to the table or already defined attributes should have their data type updated. Based on that diff, the Targets make the appropriate schema changes.
-
-    Rules followed:
-    1. Only support type upgrades (e.g., STRING -> VARCHAR) for existing columns.
-    2. If an unsupported type update is requested (e.g., float --> int), then an exception is raised.
-    3. Columns are never dropped. Only UPDATE existing columns or ADD new columns.
-
-*  Data is upserted when an entity has at least one primary key (key_properties not empty). If there is already a row with the same
-composite key (combination of key_properties) then the new record updates the existing one.
-
-    No key_properties must be defined for a target to work on append-only mode. In that case, the target tables will store historical information with entries for the same key differentiated by their `__loaded_at` timestamp.
-
-*  If a timestamp_column attribute is not defined in the SCHEMA sent to the target for a specific stream, it is added explicitly. Each RECORD has the timestamp of when the target receives it as a value. As an example, `target-snowflake` sets the name of that attribute to `__loaded_at` when an explicit name is not provided in the target's configuration file.
-
-    When a target is set to work on append-only mode (i.e. no primary keys defined for the streams), the timestamp_column's value can be used to get the most recent information for each record.
-
-*  For targets loading data to Relational Data Stores (e.g., Postgres, Snowflake, etc.), we unnest nested JSON data structures and follow a `[object_name]__[property_name]` approach similar to [what Stitch platform also does](https://www.stitchdata.com/docs/data-structure/nested-data-structures-row-count-impact).
-
-*  At the moment we do not deconstruct nested arrays. Arrays are stored as JSON or STRING data types (depending on the support provided by the target Data Store) with the relevant JSON representation stored as is. e.g. "['banana','apple']". It can then be extracted and used in the Transform Step.
-
-
-## Differences between DAG and CI
-
-We use Airflow to orchestrate Meltano jobs. Jobs can be Extract, Load, Transform etc. To see the difference between the GitLab CI and Airflow which would cover the difference between DAGs and a CI, see this [comprehensive issue](https://gitlab.com/meltano/analytics/issues/458).
-
-=======
->>>>>>> 1d55118c
 ## How to Install and Run Meltano  
 
 Check out our [guide](https://meltano.com/guide/#getting-started) to getting started with Meltano.
