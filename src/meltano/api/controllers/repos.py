--- conflicted
+++ resolved
@@ -161,11 +161,6 @@
 
 @reposBP.errorhandler(MeltanoAnalysisFileParserError)
 def handle_meltano_analysis_file_parser_error(e):
-<<<<<<< HEAD
-    return jsonify(
-        {"result": False, "errors": [{"message": e.message, "file_name": e.file_name}]}
-    ), 500
-=======
     return (
         jsonify(
             {
@@ -175,7 +170,6 @@
         ),
         500,
     )
->>>>>>> 1902a1d1
 
 
 @reposBP.errorhandler(FileNotFoundError)
