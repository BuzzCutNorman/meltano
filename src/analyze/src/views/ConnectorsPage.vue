--- conflicted
+++ resolved
@@ -1,11 +1,8 @@
 <script>
 import BaseAccordion from '@/components/generic/BaseAccordion';
-<<<<<<< HEAD
-import ExtractorEntities from '@/components/orchestration/ExtractorEntities';
-=======
 import BaseCard from '@/components/generic/BaseCard';
 import ConnectorCard from '@/components/ConnectorCard';
->>>>>>> 67571d6d
+import ExtractorEntities from '@/components/orchestration/ExtractorEntities';
 
 import { mapState, mapGetters } from 'vuex';
 
@@ -14,16 +11,9 @@
 export default {
   components: {
     BaseAccordion,
-<<<<<<< HEAD
-    ExtractorEntities,
-  },
-  data() {
-    return {
-      filterText: '',
-      installingPlugin: false,
-=======
     BaseCard,
     ConnectorCard,
+    ExtractorEntities,
   },
   data() {
     return {
@@ -31,35 +21,14 @@
       filterLoadersText: '',
       installingExtractor: false,
       installingLoader: false,
->>>>>>> 67571d6d
     };
   },
   computed: {
     ...mapState('orchestrations', [
       'installedPlugins',
       'extractors',
-<<<<<<< HEAD
       'extractorEntities',
       'installedPlugins',
-    ]),
-    filteredExtractors() {
-      if (this.filterText) {
-        return this.extractors.filter(item => item.indexOf(this.filterText) > -1);
-      }
-      return this.extractors;
-    },
-    filteredInstalledPlugins() {
-      if (this.installedPlugins.extractors) {
-        if (this.filterText) {
-          return this.installedPlugins.extractors.filter(
-            item => item.name.indexOf(this.filterText) > -1,
-          );
-        }
-        return this.installedPlugins.extractors;
-      }
-      return [];
-    },
-=======
     ]),
     ...mapGetters('orchestrations', [
       'remainingExtractors',
@@ -95,7 +64,6 @@
       }
       return this.remainingLoaders;
     },
->>>>>>> 67571d6d
   },
   methods: {
     installExtractor(extractor) {
@@ -103,8 +71,6 @@
 
       orchestrationsApi.addExtractors({
         name: extractor,
-<<<<<<< HEAD
-=======
       }).then((response) => {
         if (response.status === 200) {
           this.$store.dispatch('orchestrations/getInstalledPlugins')
@@ -120,16 +86,11 @@
 
       orchestrationsApi.addLoaders({
         name: loader,
->>>>>>> 67571d6d
       }).then((response) => {
         if (response.status === 200) {
           this.$store.dispatch('orchestrations/getInstalledPlugins')
             .then(() => {
-<<<<<<< HEAD
-              this.installingPlugin = false;
-=======
               this.installingLoader = false;
->>>>>>> 67571d6d
             });
         }
       });
@@ -150,22 +111,12 @@
         <h2 class="title is-3 has-text-white is-marginless">Extractors</h2>
       </template>
       <template slot="body">
-<<<<<<< HEAD
-        <input type="text" v-model="filterText" placeholder="Filter extractors..." class="input">
-        <h2 class="title is-4">Installed</h2>
-        <p v-if="!filteredInstalledPlugins || filteredInstalledPlugins.length < 1">
-          No extractors currently installed
-        </p>
-        <ul v-else>
-          <li v-for="extractor in filteredInstalledPlugins"
-=======
         <input type="text" v-model="filterExtractorsText" placeholder="Filter extractors..." class="input connector-input">
         <h2 class="title is-3">Installed</h2>
         <p v-if="!filteredInstalledExtractors || filteredInstalledExtractors.length < 1">No extractors currently installed</p>
         <div class="installed-connectors">
           <ConnectorCard v-for="extractor in filteredInstalledExtractors"
             :connector="extractor.name"
->>>>>>> 67571d6d
             :key="`${extractor.name}`"
           >
           </ConnectorCard>
@@ -174,21 +125,6 @@
         <p v-if="installingExtractor">Installing...</p>
         <progress v-if="installingExtractor" class="progress is-small is-info" max="100">15%</progress>
         <p v-if="filteredExtractors.length === 0">All available extractors have been installed.</p>
-<<<<<<< HEAD
-        <ul v-else>
-          <li v-for="(extractor, index) in filteredExtractors"
-            :key="`${extractor}`"
-          >
-            {{ extractor }} <button @click="installPlugin(index, extractor)">Install</button>
-          </li>
-        </ul>
-
-        <ExtractorEntities :extractor-entities='extractorEntities'></ExtractorEntities>
-
-      </template>
-    </base-accordion>
-    <base-accordion>
-=======
         <div v-else class="card-grid">
           <ConnectorCard v-for="(extractor, index) in filteredExtractors"
             :connector="extractor"
@@ -199,37 +135,16 @@
             </template>
           </ConnectorCard>
         </div>
+
+        <ExtractorEntities :extractor-entities='extractorEntities'></ExtractorEntities>
+
       </template>
     </base-accordion>
     <base-accordion :isOpen="true">
->>>>>>> 67571d6d
       <template slot="header">
         <h2 class="title is-3 has-text-white is-marginless">Loaders</h2>
       </template>
       <template slot="body">
-<<<<<<< HEAD
-        <input type="text" v-model="filterText" placeholder="Filter loaders..." class="input">
-        <h2 class="title is-4">Installed</h2>
-        <p v-if="filteredInstalledPlugins.length === 0">No loaders currently installed</p>
-        <ul v-else>
-          <li v-for="(extractor, index) in filteredInstalledPlugins"
-            :key="`${extractor.name}`"
-          >
-            {{ extractor.name }}
-            <button @click="uninstallPlugin(index)">Uninstall</button>
-            <button>Configure</button>
-            <div>
-              <label for="Database"></label>
-              <input type="text">
-            </div>
-          </li>
-        </ul>
-        <h2 class="title is-4">Available</h2>
-        <p v-if="filteredExtractors.length === 0">All available loaders have been installed.</p>
-        <ul v-else>
-          <li v-for="(extractor, index) in filteredExtractors"
-            :key="`${extractor}`"
-=======
         <input type="text" v-model="filterLoadersText" placeholder="Filter loaders..." class="input connector-input">
         <h2 class="title is-3">Installed</h2>
         <p v-if="filteredInstalledLoaders.length === 0">No loaders currently installed</p>
@@ -248,7 +163,6 @@
           <ConnectorCard v-for="(loader, index) in filteredLoaders"
             :connector="loader"
             :key="`${loader}-${index}`"
->>>>>>> 67571d6d
           >
             <template v-slot:callToAction>
               <button @click="installLoader(loader)" class="card-button">Install</button>
