--- conflicted
+++ resolved
@@ -52,7 +52,6 @@
       path: '/settings',
       name: 'Settings',
       component: Settings,
-<<<<<<< HEAD
       children: [
         {
           path: 'roles',
@@ -70,15 +69,6 @@
           component: Connectors,
         },
       ],
-=======
-      children: [{
-        path: 'roles',
-        component: SettingsRoles,
-      }, {
-        path: 'database',
-        component: SettingsDatabase,
-      }],
->>>>>>> a79ef5a6
     },
   ],
 });
