<template>
<div class="container">
  <section class="section">
    <div class="columns">
      <nav class="panel column is-one-quarter">
        <p class="panel-heading">
          {{design.label}}
        </p>
        <div class="panel-block">
          <p class="control">
            <input class="input is-small" type="text" placeholder="search">
          </p>
        </div>

        <div class="inner-scroll text-selection-off">
          <!-- no v-ifs with v-fors https://vuejs.org/v2/guide/conditional.html#v-if-with-v-for -->
          <template v-if="hasJoins">
            <template v-for="join in design.joins">
              <a
                class="panel-block
                  panel-block-heading
                  has-background-white-ter
                  has-text-grey
                  is-expandable"
                  :class="{'is-collapsed': join.collapsed}"
                  :key="join.label"
                  @click="joinRowClicked(join)">
                  {{join.label}}
              </a>
              <template v-if="!join.collapsed">
                <!-- eslint-disable-next-line vue/require-v-for-key -->
                <a class="panel-block
                  panel-block-heading
                  has-background-white"
                  v-if="showJoinColumnAggregateHeader(join.related_table.columns)">
                  Columns
                </a>
                <template v-for="timeframe in join.related_table.timeframes">
                  <a class="panel-block timeframe"
                      v-if="!timeframe.hidden"
<<<<<<< HEAD
                      @click="timeframeSelected(timeframe)"
=======
                      @click="isConnectionDialectSqlite(connectionDialect)
                        || timeframeSelected(timeframe)"
>>>>>>> 6e4b5345
                      :key="timeframe.label"
                      :class="{
                        'is-active': timeframe.selected,
                        'is-sqlite-unsupported': isConnectionDialectSqlite(connectionDialect)
                      }">
                    {{timeframe.label}}
                    <div class='sqlite-unsupported-container'
<<<<<<< HEAD
                         v-if='isConnectionDialectSqlite(connectionDialect)'>
=======
                      v-if='isConnectionDialectSqlite(connectionDialect)'
                    >
>>>>>>> 6e4b5345
                      <small>Unsupported by SQLite</small>
                    </div>
                  </a>
                  <template v-if="timeframe.selected">
                    <template v-for="period in timeframe.periods">
                      <a class="panel-block indented"
                          :key="timeframe.label.concat('-', period.label)"
                          @click="timeframePeriodSelected(period)"
                          :class="{'is-active': period.selected}">
                        {{period.label}}
                      </a>
                    </template>
                  </template>
                </template>
                <template v-for="column in join.related_table.columns">
                  <a class="panel-block"
                    v-if="!column.hidden"
                    :key="column.label"
                    :class="{'is-active': column.selected}"
                    @click="joinColumnSelected(join, column)">
                  {{column.label}}
                  </a>
                </template>
                <!-- eslint-disable-next-line vue/require-v-for-key -->
                <a class="panel-block
                  panel-block-heading
                  has-background-white"
                  v-if="showJoinColumnAggregateHeader(join.aggregates)">
                  Aggregates
                </a>
                <template v-for="aggregate in join.aggregates">
                  <a class="panel-block"
                    v-if="aggregate.related_table.hidden"
                    :key="aggregate.label"
                    :class="{'is-active': aggregate.selected}"
                    @click="joinAggregateSelected(join, aggregate)">
                  {{aggregate.label}}
                  </a>
                </template>
              </template>
            </template>
          </template>
          <template>
            <a
              class="panel-block
              panel-block-heading
              has-background-white-ter
              has-text-grey
              is-expandable"
              :class="{'is-collapsed': design.related_table.collapsed}"
              @click="tableRowClicked(design.related_table)">
                {{design.label}}
              </a>
          </template>
          <template v-if="!design.related_table.collapsed">
            <a class="panel-block
                panel-block-heading
                has-background-white"
                v-if="showJoinColumnAggregateHeader(design.related_table.columns)">
              Columns
            </a>
            <template v-for="timeframe in design.related_table.timeframes">
              <a class="panel-block dimension-group"
                  :key="timeframe.label"
                  v-if="!timeframe.related_view.hidden"
                  @click="timeframeSelected(timeframe)"
                  :class="{'is-active': timeframe.selected}">
                {{timeframe.label}}
              </a>
              <template v-for="period in timeframe.periods">
                <a class="panel-block indented"
                    :key="period.label"
                    @click="timeframePeriodSelected(period)"
                    v-if="timeframe.selected"
                    :class="{'is-active': period.selected}">
                  {{period.label}}
                </a>
              </template>
            </template>
            <a class="panel-block"
                v-for="column in design.related_table.columns"
                :key="column.label"
                v-if="!column.hidden"
                @click="columnSelected(column)"
                :class="{'is-active': column.selected}">
              {{column.label}}
            </a>
            <!-- eslint-disable-next-line vue/require-v-for-key -->
            <a class="panel-block
                panel-block-heading
                has-background-white"
                v-if="showJoinColumnAggregateHeader(design.related_table.aggregates)">
              Aggregates
            </a>
            <a class="panel-block"
                v-for="aggregate in design.related_table.aggregates"
                :key="aggregate.label"
                @click="aggregateSelected(aggregate)"
                :class="{'is-active': aggregate.selected}">
              {{aggregate.label}}
            </a>
          </template>
        </div>

        <div class="panel-block">
          <button class="button is-link is-outlined is-fullwidth">
            Reset All Filters
          </button>
        </div>
      </nav>
      <div class="column is-three-quarters">
        <div class="columns">
          <div class="column">
            <a class="button is-primary is-pulled-right"
              :class="{'is-loading': loadingQuery}"
              @click="runQuery">Run</a>
          </div>
        </div>
        <template v-if="design.has_filters">
          <div class="has-background-grey-darker
            section-header
            has-text-white-bis
            is-expandable"
            @click="toggleFilterOpen"
            :class="{'is-collapsed': !filtersOpen}">Filters</div>
          <div class="has-background-white-ter filter-item"
                v-for="filter in design.always_filter.filters"
                :key="filter.label"
                v-if="filtersOpen">
            <div class="columns">
              <div class="column is-3">
                <strong>{{filter.design_label}}</strong>
                <span>{{filter.label}}</span>
                <span>({{filter.type}})</span>
              </div>
              <div class="column is-9">
                <yes-no-filter v-if="filter.type === 'yesno'"></yes-no-filter>
                <div class="field" v-if="filter.type == 'string'">
                  <select-dropdown
                    :placeholder="filter.field"
                    :field="filter.sql"
                    :dropdownList="getResultsFromDistinct(filter.sql)"
                    :dropdownLabelKey="getKeyFromDistinct(filter.sql)"
                    @focused="inputFocused(filter.sql)"
                    @selected="dropdownSelected"
                    @modifierChanged="modifierChanged">
                  </select-dropdown>
                </div>
                <div class="tags selected-filters">
                  <template v-for="(selected, key) in getSelectionsFromDistinct(filter.sql)">
                    <span class="tag is-link" :key="key">
                      {{selected}}
                      <button class="delete is-small"></button>
                    </span>
                  </template>
                </div>
              </div>
            </div>
          </div>
        </template>

        <!-- charts tab -->
        <div class="has-background-grey-darker
          section-header
          has-text-white-bis
          is-expandable"
          @click="toggleChartsOpen"
          :class="{'is-collapsed': !chartsOpen}">Charts</div>

        <template v-if="chartsOpen">
          <div class="field has-addons chart-buttons">
            <p class="control">
              <a class="button is-small" @click="setChartType('BarChart')">
                <span class="icon is-small">
                  <font-awesome-icon icon="chart-bar" style="color:white;"></font-awesome-icon>
                </span>
              </a>
            </p>
            <p class="control">
              <a class="button is-small">
                <span class="icon is-small" @click="setChartType('LineChart')">
                  <font-awesome-icon icon="chart-line" style="color:white;"></font-awesome-icon>
                </span>
              </a>
            </p>
            <p class="control">
              <a class="button is-small">
                <span class="icon is-small" @click="setChartType('AreaChart')">
                  <font-awesome-icon icon="chart-area" style="color:white;"></font-awesome-icon>
                </span>
              </a>
            </p>
            <p class="control">
              <a class="button is-small">
                <span class="icon is-small" @click="setChartType('ScatterChart')">
                  <font-awesome-icon icon="dot-circle" style="color:white;"></font-awesome-icon>
                </span>
              </a>
            </p>
            <p class="control">
              <a class="button is-small">
                <span class="icon is-small" @click="setChartType('pie')">
                  <font-awesome-icon icon="chart-pie" style="color:white;"></font-awesome-icon>
                </span>
              </a>
            </p>
            <p class="control">
              <a class="button is-small" @click="setChartType('number')">
                <span class="icon is-small" style="color:white;font-weight: bold;">
                  9
                </span>
              </a>
            </p>
          </div>
          <div class="has-background-white-ter chart-toggles">
            <chart></chart>
          </div>
        </template>

        <!-- results/SQL tab -->
        <div class="has-background-grey-darker
        section-header
        has-text-white-bis
        is-expandable"
        @click="toggleDataOpen"
        :class="{'is-collapsed': !dataOpen}">Data</div>
        <template v-if="dataOpen">
        <div class="notification is-danger" v-if="hasSQLError">
          <button class="delete" @click="resetErrorMessage"></button>
          <ul>
            <li v-for="(error, key) in sqlErrorMessage" :key="key">{{error}}</li>
          </ul>
        </div>
        <div class="has-background-white-ter data-toggles">
          <div class="field is-pulled-right">
            <div class="control">
              <input class="input is-small" type="text" v-model="limit" placeholder="Limit">
            </div>
          </div>
          <div class="buttons has-addons">
            <span class="button"
                  :class="{'is-active': isResultsTab}"
                  @click="setCurrentTab('results')">Results ({{numResults}})</span>
            <span class="button"
                  :class="{'is-active': isSQLTab}"
                  @click="setCurrentTab('sql')">SQL</span>
          </div>
        </div>
        <ResultTable></ResultTable>
        <div>
          <div class="" v-if="isSQLTab && currentSQL">
            <code>{{formattedSql}}</code>
          </div>
        </div>
        </template>
      </div>
    </div>
  </section>
</div>
</template>
<script>
import { mapState, mapGetters, mapActions } from 'vuex';
import capitalize from '@/filters/capitalize';
import ResultTable from './ResultTable';
import SelectDropdown from '../SelectDropdown';
import YesNoFilter from '../filters/YesNoFilter';
import Chart from './Chart';

export default {
  name: 'Design',
  created() {
    this.$store.dispatch('designs/getDesign', {
      model: this.$route.params.model,
      design: this.$route.params.design,
    });
  },
  filters: {
    capitalize,
  },
  components: {
    ResultTable,
    SelectDropdown,
    YesNoFilter,
    Chart,
  },
  beforeRouteUpdate(to, from, next) {
    this.$store.dispatch('designs/getDesign', {
      model: to.params.model,
      design: to.params.design,
    });
    next();
  },
  computed: {
    ...mapState('designs', [
      'design',
      'selectedColumns',
      'currentModel',
      'currentDesign',
      'currentSQL',
      'loadingQuery',
      'filtersOpen',
      'dataOpen',
      'chartsOpen',
      'hasSQLError',
      'sqlErrorMessage',
      'connectionDialect',
    ]),
    ...mapGetters('designs', [
      'currentModelLabel',
      'currentDesignLabel',
      'isDataTab',
      'isResultsTab',
      'numResults',
      'isSQLTab',
      'getDistinctsForField',
      'getResultsFromDistinct',
      'getKeyFromDistinct',
      'getSelectionsFromDistinct',
      'getChartYAxis',
      'hasJoins',
      'showJoinColumnAggregateHeader',
      'formattedSql',
    ]),
    ...mapGetters('settings', [
      'isConnectionDialectSqlite',
    ]),
    canToggleTimeframe() {
      return !this.isConnectionDialectSqlite(this.connectionDialect);
    },
    limit: {
      get() {
        return this.$store.getters['designs/currentLimit'];
      },
      set(value) {
        this.$store.dispatch('designs/limitSet', value);
        this.$store.dispatch('designs/getSQL', { run: false });
      },
    },
  },
  methods: {
    inputFocused(field) {
      if (!this.getDistinctsForField(field)) {
        this.$store.dispatch('designs/getDistinct', field);
      }
    },

    setChartType(chartType) {
      this.$store.dispatch('designs/setChartType', chartType);
    },

    tableRowClicked(relatedTable) {
      this.$store.dispatch('designs/expandRow', relatedTable);
    },

    joinRowClicked(join) {
      this.$store.dispatch('designs/expandJoinRow', join);
    },

    columnSelected(column) {
      this.$store.dispatch('designs/removeSort', column);
      this.$store.dispatch('designs/toggleColumn', column);
      this.$store.dispatch('designs/getSQL', { run: false });
    },
    timeframeSelected(timeframe) {
      if (!this.canToggleTimeframe) {
        return;
      }
      this.$store.dispatch('designs/toggleTimeframe', timeframe);
    },

    timeframePeriodSelected(period) {
      this.$store.dispatch('designs/toggleTimeframePeriod', period);
      this.$store.dispatch('designs/getSQL', { run: false });
    },

    aggregateSelected(aggregate) {
      this.$store.dispatch('designs/toggleAggregate', aggregate);
      this.$store.dispatch('designs/getSQL', { run: false });
    },

    joinColumnSelected(join, column) {
      this.$store.dispatch('designs/toggleColumn', column);
      this.$store.dispatch('designs/getSQL', { run: false });
    },

    joinAggregateSelected(join, aggregate) {
      this.$store.dispatch('designs/toggleAggregate', aggregate);
      this.$store.dispatch('designs/getSQL', { run: false });
    },

    runQuery() {
      this.$store.dispatch('designs/getSQL', { run: true });
    },

    setCurrentTab(tab) {
      this.$store.dispatch('designs/switchCurrentTab', tab);
    },

    toggleFilterOpen() {
      this.$store.dispatch('designs/toggleFilterOpen');
    },

    toggleDataOpen() {
      this.$store.dispatch('designs/toggleDataOpen');
    },

    toggleChartsOpen() {
      this.$store.dispatch('designs/toggleChartsOpen');
    },

    dropdownSelected(item, field) {
      this.$store.dispatch('designs/addDistinctSelection', {
        item,
        field,
      });
      this.$store.dispatch('designs/getSQL', { run: false });
    },

    modifierChanged(item, field) {
      this.$store.dispatch('designs/addDistinctModifier', {
        item,
        field,
      });
      this.$store.dispatch('designs/getSQL', { run: false });
    },
    ...mapActions('designs', [
      'resetErrorMessage',
    ]),
  },
};
</script>
<style lang="scss" scoped>
code {
  white-space: pre;
  word-wrap: break-word;
}
.panel-block {
  position: relative;
  &.indented {
    padding-left: 1.75rem;
  }
  &.panel-block-heading {
    padding: 0.25rem 0.5rem;
    font-size: 0.75rem;
    font-weight: bold;
    &:hover {
      background: white;
    }
  }

  &.is-sqlite-unsupported {
    opacity: .5;
    cursor: not-allowed;
    .sqlite-unsupported-container {
      display: flex;
      flex-direction: row;
      justify-content: flex-end;
      flex-grow: 1;

      small {
        font-size: 60%;
        font-style: italic;
      }
    }
    &.timeframe {
      &::after {
        display: none;
      }
    }
  }

  &.timeframe {
    &::after {
      border: 3px solid #363636;
      border-radius: 2px;
      border-right: 0;
      border-top: 0;
      content: " ";
      display: block;
      height: 0.625em;
      margin-top: -0.321em;
      pointer-events: none;
      position: absolute;
      top: 50%;
      -webkit-transform: rotate(-134deg);
      transform: rotate(-134deg);
      -webkit-transform-origin: center;
      transform-origin: center;
      width: 0.625em;
      right: 7%;
    }
    &.is-active {
      &::after {
        margin-top: -0.4375em;
        -webkit-transform: rotate(-45deg);
        transform: rotate(-45deg);
      }
    }
  }
}

.data-toggles {
  padding: 1.5rem;
}

.section-header {
  padding: 0.25rem;
  margin-bottom: 0.25rem;
  cursor: pointer;

  &.is-expandable::after {
    right: 30px;
    text-align: center;
    margin-top: -7px;
  }
}
.filter-item {
  padding: 1.5rem;
}

.inner-scroll {
  position: relative;
  height: calc(100vh - 252px);
  border-left: 1px solid #dbdbdb;
  border-right: 1px solid #dbdbdb;
  overflow: scroll;
}

.selected-filters {
  padding: 1.5rem;
  padding-left: 0;
}
.chart-buttons {
  margin-top: -34px;
  margin-left: 70px;
  width: 20%;

  .button {
    background: transparent;
  }
}
</style><|MERGE_RESOLUTION|>--- conflicted
+++ resolved
@@ -38,12 +38,7 @@
                 <template v-for="timeframe in join.related_table.timeframes">
                   <a class="panel-block timeframe"
                       v-if="!timeframe.hidden"
-<<<<<<< HEAD
                       @click="timeframeSelected(timeframe)"
-=======
-                      @click="isConnectionDialectSqlite(connectionDialect)
-                        || timeframeSelected(timeframe)"
->>>>>>> 6e4b5345
                       :key="timeframe.label"
                       :class="{
                         'is-active': timeframe.selected,
@@ -51,12 +46,8 @@
                       }">
                     {{timeframe.label}}
                     <div class='sqlite-unsupported-container'
-<<<<<<< HEAD
-                         v-if='isConnectionDialectSqlite(connectionDialect)'>
-=======
                       v-if='isConnectionDialectSqlite(connectionDialect)'
                     >
->>>>>>> 6e4b5345
                       <small>Unsupported by SQLite</small>
                     </div>
                   </a>
