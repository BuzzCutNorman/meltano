--- conflicted
+++ resolved
@@ -642,7 +642,7 @@
                     <a
                       v-if="!column.hidden"
                       :key="$key(design.relatedTable, 'column', column)"
-                      :data-test-id="`column-${column.label}`.toLowerCase()"
+                      :data-cy="`column-${column.label}`.toLowerCase()"
                       class="panel-block space-between has-text-weight-medium"
                       :class="{ 'is-active': column.selected }"
                       @click="columnSelected(column)"
@@ -707,15 +707,9 @@
                     Aggregates
                   </a>
                   <a
-<<<<<<< HEAD
-                    v-if="!column.hidden"
-                    :key="column.label"
-                    :data-cy="`column-${column.label}`.toLowerCase()"
-=======
                     v-for="aggregate in design.relatedTable.aggregates"
                     :key="$key(design.relatedTable, 'aggregate', aggregate)"
-                    :data-test-id="`aggregate-${aggregate.label}`.toLowerCase()"
->>>>>>> da18bb4d
+                    :data-cy="`aggregate-${aggregate.label}`.toLowerCase()"
                     class="panel-block space-between has-text-weight-medium"
                     :class="{ 'is-active': aggregate.selected }"
                     @click="aggregateSelected(aggregate)"
@@ -738,48 +732,6 @@
                     </button>
                   </a>
                 </template>
-<<<<<<< HEAD
-                <!-- eslint-disable-next-line vue/require-v-for-key -->
-                <a
-                  v-if="
-                    showJoinColumnAggregateHeader(
-                      design.relatedTable.aggregates
-                    )
-                  "
-                  class="panel-block
-                    panel-block-heading
-                    has-background-white"
-                >
-                  Aggregates
-                </a>
-                <a
-                  v-for="aggregate in design.relatedTable.aggregates"
-                  :key="aggregate.label"
-                  :data-cy="`aggregate-${aggregate.label}`.toLowerCase()"
-                  class="panel-block space-between has-text-weight-medium"
-                  :class="{ 'is-active': aggregate.selected }"
-                  @click="aggregateSelected(aggregate)"
-                >
-                  {{ aggregate.label }}
-                  <button
-                    v-if="
-                      getIsAttributeInFilters(
-                        design.name,
-                        aggregate.name,
-                        'aggregate'
-                      )
-                    "
-                    class="button is-small"
-                    @click.stop="jumpToFilters"
-                  >
-                    <span class="icon has-text-interactive-secondary">
-                      <font-awesome-icon icon="filter"></font-awesome-icon>
-                    </span>
-                  </button>
-                </a>
-              </template>
-=======
->>>>>>> da18bb4d
 
                 <!-- Join table(s) second, preceded by the base table -->
                 <!-- no v-ifs with v-fors https://vuejs.org/v2/guide/conditional.html#v-if-with-v-for -->
