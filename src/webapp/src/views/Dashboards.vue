<script>
import Vue from 'vue'
import { mapActions, mapGetters, mapState } from 'vuex'

import CreateDashboardModal from '@/components/dashboards/CreateDashboardModal'
import Dropdown from '@/components/generic/Dropdown'
import RouterViewLayout from '@/views/RouterViewLayout'

export default {
  name: 'Dashboards',
  components: {
    CreateDashboardModal,
    Dropdown,
    RouterViewLayout
  },
  data() {
    return {
      isCreateDashboardModalOpen: false,
      dashboardInFocus: null
    }
  },
  computed: {
    ...mapGetters('dashboards', ['getSortedDashboards']),
    ...mapState('dashboards', ['isInitializing'])
  },
  created() {
    this.initialize()
  },
  methods: {
    ...mapActions('dashboards', ['deleteDashboard', 'initialize']),
    closeCreateDashboardModal() {
      this.isCreateDashboardModalOpen = false
      this.dashboardInFocus = null
    },
    editDashboard(dashboard) {
      this.dashboardInFocus = dashboard
      this.openCreateDashboardModal()
    },
    goToDashboard(dashboard) {
      this.$router.push({ name: 'dashboard', params: dashboard })
    },
    openCreateDashboardModal() {
      this.isCreateDashboardModalOpen = open
    },
    removeDashboard(dashboard) {
      this.deleteDashboard(dashboard)
        .then(() =>
          Vue.toasted.global.success(
            `Dashboard Successfully Removed - ${dashboard.name}`
          )
        )
        .catch(err => {
          this.$error.handle(err)
          this.closeCreateDashboardModal()
        })
    }
  }
}
</script>

<template>
  <router-view-layout>
    <div class="container view-body is-widescreen">
      <section>
        <div class="columns is-vcentered">
          <div class="column">
            <h2 class="title is-inline-block">Dashboards</h2>
            <div class="field is-pulled-right is-inline-block">
              <div class="control">
                <button
                  class="button is-medium is-interactive-primary"
                  @click="openCreateDashboardModal"
                >
                  <span>Create</span>
                </button>
              </div>
<<<<<<< HEAD

              <progress
                v-if="isInitializing"
                class="progress is-small is-info"
              ></progress>

              <template v-if="dashboards.length > 0">
                <div class="panel">
                  <a
                    v-for="dashboard in dashboards"
                    :key="dashboard.id"
                    data-cy="dashboard-link"
                    class="panel-block space-between has-text-weight-medium"
                    :class="{ 'is-active': isActive(dashboard) }"
                    @click="goToDashboard(dashboard)"
                  >
                    {{ dashboard.name }}
                  </a>
                </div>
              </template>
=======
>>>>>>> da18bb4d
            </div>
          </div>
        </div>

        <div v-if="getSortedDashboards.length > 0" class="box table-container">
          <table class="table is-fullwidth is-narrow is-hoverable">
            <thead>
              <tr>
                <th>
                  <span>Name</span>
                </th>
                <th>
                  <span>Description</span>
                </th>
                <th>
                  <span>Report Count</span>
                </th>
                <th class="has-text-right">
                  <span>Actions</span>
                </th>
              </tr>
            </thead>
            <tbody>
              <template v-for="dashboard in getSortedDashboards">
                <tr
                  :key="dashboard.id"
                  data-test-id="dashboard-link"
                  class="has-cursor-pointer"
                  @click="goToDashboard(dashboard)"
                >
                  <td>
                    <p>{{ dashboard.name }}</p>
                  </td>
                  <td>
                    <p v-if="dashboard.description">
                      {{ dashboard.description }}
                    </p>
                    <p v-else class="is-italic has-text-grey">None</p>
                  </td>
                  <td>
                    <p>{{ dashboard.reportIds.length }}</p>
                  </td>
                  <td>
                    <div class="buttons is-right">
                      <a
                        class="button is-interactive-primary is-outlined"
                        @click.stop="goToDashboard(dashboard)"
                        >View</a
                      >
                      <a class="button" @click.stop="editDashboard(dashboard)"
                        >Edit</a
                      >
                      <Dropdown
                        :button-classes="
                          `is-danger is-outlined ${
                            dashboard.isDeleting ? 'is-loading' : ''
                          }`
                        "
                        :disabled="dashboard.isDeleting"
                        :tooltip="{
                          classes: 'is-tooltip-left',
                          message: 'Delete this dashboard'
                        }"
                        menu-classes="dropdown-menu-300"
                        icon-open="trash-alt"
                        icon-close="caret-up"
                        is-right-aligned
                      >
                        <div class="dropdown-content is-unselectable">
                          <div class="dropdown-item">
                            <div class="content">
                              <p>
                                Please confirm deletion of dashboard:<br /><em
                                  >{{ dashboard.name }}</em
                                >.
                              </p>
                            </div>
                            <div class="buttons is-right">
                              <button
                                class="button is-text"
                                data-dropdown-auto-close
                              >
                                Cancel
                              </button>
                              <button
                                class="button is-danger"
                                data-dropdown-auto-close
                                @click="removeDashboard(dashboard)"
                              >
                                Delete
                              </button>
                            </div>
                          </div>
                        </div>
                      </Dropdown>
                    </div>
                  </td>
                </tr>
              </template>
            </tbody>
          </table>
        </div>
        <progress
          v-else-if="isInitializing"
          class="progress is-small is-info"
        ></progress>
        <div v-else>
          <div class="content">
            <p>No dashboards...</p>
          </div>
        </div>
      </section>

      <CreateDashboardModal
        v-if="isCreateDashboardModalOpen"
        :dashboard="dashboardInFocus"
        @close="closeCreateDashboardModal"
      />
    </div>
  </router-view-layout>
</template>

<style lang="scss"></style><|MERGE_RESOLUTION|>--- conflicted
+++ resolved
@@ -74,29 +74,6 @@
                   <span>Create</span>
                 </button>
               </div>
-<<<<<<< HEAD
-
-              <progress
-                v-if="isInitializing"
-                class="progress is-small is-info"
-              ></progress>
-
-              <template v-if="dashboards.length > 0">
-                <div class="panel">
-                  <a
-                    v-for="dashboard in dashboards"
-                    :key="dashboard.id"
-                    data-cy="dashboard-link"
-                    class="panel-block space-between has-text-weight-medium"
-                    :class="{ 'is-active': isActive(dashboard) }"
-                    @click="goToDashboard(dashboard)"
-                  >
-                    {{ dashboard.name }}
-                  </a>
-                </div>
-              </template>
-=======
->>>>>>> da18bb4d
             </div>
           </div>
         </div>
