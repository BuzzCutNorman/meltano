--- conflicted
+++ resolved
@@ -3,13 +3,8 @@
 
 export default {
   addConfigurationProfile({ type, name, profile }) {
-<<<<<<< HEAD
     return axios.post(
       utils.apiUrl('orchestrations', `${type}/${name}/configuration/profiles`),
-=======
-    return axios.put(
-      utils.apiUrl('orchestrations', `${type}/${name}/configuration/profile`),
->>>>>>> 0a964900
       profile
     )
   },
