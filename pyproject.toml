[tool.poetry]
name = "meltano"
version = "2.17.1"
description = "Meltano is your CLI for ELT+: Open Source, Flexible, and Scalable. Move, transform, and test your data with confidence using a streamlined data engineering workflow you’ll love."
authors = ["Meltano <hello@meltano.com>"]
license = "MIT"
readme = "README.md"
repository = "https://github.com/meltano/meltano"
classifiers = [
  "Development Status :: 5 - Production/Stable",
  "Programming Language :: Python :: 3 :: Only",
  "Programming Language :: Python :: 3.7",
  "Programming Language :: Python :: 3.8",
  "Programming Language :: Python :: 3.9",
  "Programming Language :: Python :: 3.10",
  "Programming Language :: Python :: 3.11",
  "License :: OSI Approved :: MIT License",
  "Operating System :: OS Independent",
]
packages = [
  { include = "meltano", from = "src/cloud-cli", format = "wheel" },
  { include = "meltano", from = "src", format = "wheel" },
  { include = "src", format = "sdist" },
  { include = "tests", format = "sdist"},
  { include = "scripts/build.py", format = "sdist"},
]
keywords = [
  "Meltano",
  "ELT",
  "Data integration",
  "singer-io",
  "dbt",
]
documentation = "https://docs.meltano.com"
homepage = "https://meltano.com"

[tool.poetry.urls]
"Changelog" = "https://github.com/meltano/meltano/blob/main/CHANGELOG.md"
"Issue Tracker" = "https://github.com/meltano/meltano/issues"
"Slack" = "https://meltano.com/slack"
"Twitter" = "https://twitter.com/meltanodata/"
"Youtube" = "https://www.youtube.com/meltano"

[tool.poetry.dependencies]
aiodocker = "^0.21.0"
aiohttp = "^3.8.4"
alembic = "^1.10.3"
atomicwrites = "^1.2.1"
authlib = "^1.0.1"
azure-common = {version = "^1.1.28", optional = true}
azure-core = {version = "^1.26.4", optional = true}
azure-storage-blob = {version = "^12.14.1", optional = true}
backoff = "^2.1.2"
bcrypt = "^3.2.0" # Needs to be installed explicitly so it can be used as a backend for passlib
boto3 = {version = "^1.26.115", optional = true}
cached-property = "^1" # Remove after Python 3.7 support is dropped
check-jsonschema = "^0.22.0"
click = "^8.1"
click-default-group = "^1.2.1"
croniter = "^1.3.14"
email-validator = "^1.1.2"
fasteners = "^0.18"
flask = "^2.1"
flask-cors = "^3.0.7"
flask-executor = "^0.10"
flask-login = "==0.6.1" # https://github.com/meltano/meltano/issues/6548
flask-restful = "^0.3.7"
flask-sqlalchemy = "^2.4.4"
flatten-dict = "^0"
google-cloud-storage = {version = ">=1.31.0", optional = true}
gunicorn = "^20.1.0"
importlib-metadata = "^6.1.0"
importlib-resources = "^5.12.0"
jinja2 = "^3.1.2"
jsonschema = "^4.17"
meltano-flask-security = "^0.1.0"
packaging = "^23.0"
platformdirs = "^3.0.0"
psutil = "^5.6.3"
psycopg2-binary = "^2.8.5"
pydantic = "^1.10.5"
pyhumps = "^3.0.0"
pyjwt = "^2.6.0"
pymssql = {version = "^2.2.5", optional = true}
python = ">=3.7,<3.12"
python-dotenv = "^0.21.1"
python-gitlab = "^3.14.0"
python-ulid = "^1.1.0"
pyyaml = "^6.0.0"
questionary = "^1.10.0"
requests = "^2.28.0"
rich = "^13.3.3"
"ruamel.yaml" = "^0.17.21"
smart-open = {version = "^6.2.0"}
smtpapi = "^0.4.1"
snowplow-tracker = "^0.10.0"
sqlalchemy = "^1.4.46"
structlog = "^22.3.0"
tabulate = "^0.9.0"
typing-extensions = "^4.5.0"
tzlocal = "^4.2.0"
uvicorn = {extras = ["standard"], version = "^0.17.6"}
virtualenv = "^20.17.1"
werkzeug = ">=2.1,<=2.1.3"

[tool.poetry.extras]
azure = ["azure-storage-blob", "azure-common", "azure-core"]
gcs = ["google-cloud-storage"]
mssql = ["pymssql"]
s3 = ["boto3"]

[tool.poetry.group.dev.dependencies]
<<<<<<< HEAD
black = "^22.3.0"
boto3-stubs = {extras = ["essential"], version = "1.26.61"}
=======
black = "^23.3.0"
>>>>>>> a3baf5d1
bumpversion = "^0.6.0"
colorama = "^0.4.4"
commitizen-version-bump = {git = "https://github.com/meltano/commitizen-version-bump.git", branch = "main"}
coverage = {extras = ["toml"], version = "^7.2.3"}
freezegun = "^1.2.2"
<<<<<<< HEAD
mock = "^5.0.1"
=======
mock = "^5.0.2"
>>>>>>> a3baf5d1
mypy = "^1.2"
pre-commit = "^2.9.2"
pytest = "^7.3.0"
pytest-aiohttp = "^1.0.4"
pytest-asyncio = "^0.21.0"
pytest-cov = "^4.0.0"
pytest-docker = "^1.0"
pytest-httpserver = "^1.0.6"
pytest-order = "^1.0"
pytest-randomly = "^3.12"
pytest-structlog = "^0.6"
pytest-xdist = "^3.2"
requests-mock = "^1.6.0"
setproctitle = "^1.3" # Used by pytest-xdist to aid with handling resource intensive processes.
sqlalchemy2-stubs = "^0.0.2a32"
types-croniter = "^1.3.2"
types-jsonschema = "^4.17.0.3"
types-psutil = "^5.9.5.5"
types-pyyaml = "^6.0.12.3"
types-requests = "^2.28.9"
types-tabulate = "^0.9.0.1"

[tool.poetry.scripts]
meltano = "meltano.cli:main"
# The `meltano-cloud` command is equivalent to `meltano cloud`, and is only
# provided so that if someone uses the Meltano Cloud CLI standalone, then
# replaces it with an installation of Meltano, their old scripts that call
# `meltano-cloud` won't break.
meltano-cloud = "meltano.cloud.cli:main"

[tool.black]
line-length = 88

[tool.flakeheaven]
accept_encodings = "utf-8"
baseline = "flakeheaven-baseline"
docstring_style = "google"
doctests = true
enable_extensions = "G"
exclude = [
  ".nox/",
  ".venv",
  "venv",
  "*.md",
  "src/webapp/node_modules/",
  "src/meltano/migrations/",
  "src/meltano/api/",
  "src/meltano/cli/ui.py",
]
format = "colored"
inline_quotes = "double"
max_complexity = 6
max_imports = 20
max_line_length = 88
show_source = true
statistics = true

[tool.flakeheaven.plugins]
"flake8-*" = [
  "+*",
]
"flake8-isort" = [
  "-*",
]
"flake8-commas" = [
  "-*",
]
"flake8-bandit" = [
  "+*",
  "-S404", # Allow subprocess module to be used
  "-S310", # Allow `urllib.open`
  "-S603", # Allow `subprocess.run(..., shell=False)`
]
"flake8-string-format" = [
  "-P101", # Allow format strings with unindex parameters (because the pyupgrade pre-commit hook enforces their usage)
]
"flake8-rst-docstrings" = [
  "-*",
]
mccabe = [
  "+*",
]
"pep8-naming" = [
  "+*",
  "-N818", # Allow Exceptions to have suffix 'Exception' rather than 'Error'
]
pycodestyle = [
  "+*",
  "-E203", # Let Black put whitespace before :
  "-W503", # Allow for line breaks where Black decides are valid
]
pyflakes = [
  "+*",
]
"wemake-python-styleguide" = [
  "+*",
  "-WPS100",
  "-WPS110", # Allow blacklisted variable names that can be clear enough in method context
  "-WPS111",
  "-WPS112",
  "-WPS115", # Allow upper-case constants in Enum subclasses
  "-WPS201",
  "-WPS202", # Allow many module members
  "-WPS211", # Allow "too many"
  "-WPS212", # Ignore 'too many return statements' - noqa parse inconsistent between py38 vs prior
  "-WPS220",
  "-WPS221",
  "-WPS226",
  "-WPS229",
  "-WPS231",
  "-WPS232",
  "-WPS237",
  "-WPS300", # Allow local folder imports (import .module)
  "-WPS305", # Allow f-strings
  "-WPS306", # Ignore missing base class, required by pyupgrade: https://github.com/asottile/pyupgrade#rewrites-class-declaration
  "-WPS309", # Allow reversed compare order
  "-WPS316",
  "-WPS317", # Allow "incorrect multi-line parameters", since Black forces them to be "incorrect"
  "-WPS324", # Allow inconsistent returns - permitted because of too many false positives
  "-WPS326", # Allow syntax-level (process when first parsed, rather than at every run) string concatenation
  "-WPS332", # Allow assignment expressions (walrus operator :=)
  "-WPS337",
  "-WPS338", # Allow 'incorrect' order of methods in a class
  "-WPS348", # Allow `.` at beginning of line to accommodate Black formatting of multiline chained function calls
  "-WPS352",
  "-WPS354", # Allow consecutive yield expressions
  "-WPS402", # Allow "overuse" of noqa comments.
  "-WPS404",
  "-WPS407",
  "-WPS410", # Allow metadata variable (__all__)
  "-WPS412",
  "-WPS414", # Allow unpacking assignments
  "-WPS420", # Allow `pass` keywords in `except` bodies to prevent falling through to another `except`
  "-WPS429",
  "-WPS430",
  "-WPS431", # Allow nested classes
  "-WPS433",
  "-WPS440", # Allow block variable overlap, e.g. multiple for-loops that use the same name for their loop variables
  "-WPS441", # Allow control variables to be used after their block, because this rule has too many false-positives
  "-WPS454",
  "-WPS458", # Import name collisions - disabled because it raises many false positives
  "-WPS461", # Allow all inline ignores
  "-WPS501",
  "-WPS507",
  "-WPS509", # Allow "incorrect" ternary expressions
  "-WPS528", # Allow iterating over keys in a dict, then using them to access values
  "-WPS529", # Allow use of `dict_object[key]` (i.e. `dict.__getitem__`) instead of `dict.get`
  "-WPS600", # Allow subclassing a builtin, such as 'str' (used for serializable Enums)
  "-WPS602", # Allow using @staticmethod
  "-WPS615", # Allow "unpythonic" getters and setters
]

[tool.flakeheaven.exceptions."*tests/*"]
"flake8-bandit" = [
  "-S101", # Don't warn on use of asserts in tests
]
# Don't require docstrings in tests
"flake8-darglint" = [
  "-DAR101",
  "-DAR201",
  "-DAR301",
]
"flake8-docstrings" = [
  "-D100",
  "-D101",
  "-D102",
  "-D103",
  "-D104",
  "-D105",
  "-D107",
]
"flake8-string-format" = [
  "-P103", # String does contain unindexed parameters
]
"wemake-python-styleguide" = [
  "-WPS114", # Allow underscored number name pattern (e.g. tap_covid_19)
  "-WPS204", # Don't warn on overused expressions in test methods
  "-WPS211", # Don't warn on too many arguments in test methods
  "-WPS210", # Don't warn on too many local variables in test methods
  "-WPS218", # Don't warn on too many `assert` statements in test methods
  "-WPS213", # Found too many expressions
  "-WPS214", # Don't warn on too many methods in test modules
  "-WPS217", # Don't warn about there being too many await expressions
  "-WPS226", # Don't warn on too many string constants in test methods
  "-WPS316", # Context manager with too many assignments
  "-WPS442", # Allow outer scope name shadowing for fixtures
  "-WPS430", # Allow nested functions in test methods
  "-WPS432", # Allow magic numbers
  "-WPS436", # Allow protected module import (_pytest.monkeypatch)
  "-WPS437", # Allow protected attribute usage in test methods
  "-WPS201", # Found module with too many imports
  "-WPS425", # Found boolean non-keyword argument
  "-WPS118", # Found too long name
  "-WPS342", # Avoid false positive for implicit raw strings
]

[tool.flakeheaven.exceptions."!*tests/*"]
"flake8-debugger" = [
  "-T100",
]

[tool.flakeheaven.exceptions."scripts/*"]
"wemake-python-styleguide" = [
  "-WPS421", # Allow for print function calls
]

[tool.flakeheaven.exceptions."*/cli/*"]
"flake8-docstrings" = [
  "-D301", # Allow backslashes in dosctrings
]
"flake8-darglint" = [
  "-*", # Don't require docstrings in click commands
]
"wemake-python-styleguide" = [
  "-WPS210", # Allow many local variables, since these aid in string building
  "-WPS211", # Allow many arguments, since these often represent CLI arguments
  "-WPS213", # Allow many expressions, since string building requires them
  "-WPS216", # Allow many decorators, since `click` uses them to define the CLI
  "-WPS202", # Allow many module members
  "-WPS204", # Allow 'overuse' of expressions (e.g. ctx.obj["-settings"])
]

[tool.flakeheaven.exceptions."src/meltano/migrations/versions/*"]
"flake8-docstrings" = [
  "-D101", # Don't class docstrings in migrations
  "-D103", # Don't require function docstrings in migrations
  "-D400", # Don't require periods in the first lines of dosctrings
]
"pep8-naming" = [
  "-N806", # Allow uppercase variable names
]
"wemake-python-styleguide" = [
  "-WPS102", # Allow module names starting with numbers
  "-WPS118", # Allow long filenames
  "-WPS204", # Allow expression "-overuse"
  "-WPS226", # Allow string constant "-overuse"
  "-WPS432", # Allow "-magic" numbers
]

[tool.flakeheaven.exceptions."src/meltano/core/job/job.py"]
"wemake-python-styleguide" = [
  "-WPS601", # Class attributes can be used as instance attributes in sqlalchemy.declarative model
]

[tool.flakeheaven.exceptions."src/meltano/core/project_files.py"]
"wemake-python-styleguide" = [
  "-WPS226", # Dict manipulation requires lots of string constant references
]

[tool.flakeheaven.exceptions."src/meltano/core/project_init_service.py"]
"wemake-python-styleguide" = [
  "-WPS226", # Found string constant over-use: blue > 3
  "-WPS213", # Found too many expressions: 27 > 9
]

[tool.flakeheaven.exceptions."src/**/__init__.py"]
pyflakes = [
  "-F401", # Allow for using __init__.py to promote imports to the module namespace
]

[tool.flakeheaven.exceptions."tests/**/__init__.py"]
pyflakes = [
  "-F401", # Allow for using __init__.py to promote imports to the module namespace
]
# Don't require docstrings in tests
"flake8-darglint" = [
  "-DAR101",
  "-DAR201",
  "-DAR301",
]
"flake8-docstrings" = [
  "-D100",
  "-D101",
  "-D102",
  "-D103",
  "-D104",
]

[tool.flakeheaven.exceptions."src/meltano/__init__.py"]
"wemake-python-styleguide" = [
  "-WPS412", # Found `__init__.py` module with logic
  "-WPS410", # Found wrong metadata variable
]

[tool.flakeheaven.exceptions."src/meltano/core/block/extract_load.py"]
"wemake-python-styleguide" = [
  "-WPS201", # Found module with too many imports: 21 > 20
]

[tool.flakeheaven.exceptions."src/meltano/core/logging/utils.py"]
"wemake-python-styleguide" = [
  "-WPS100", # Found wrong module name
]

[tool.flakeheaven.exceptions."src/meltano/core/cli_messages.py"]
# Special exceptions for cli magic
"wemake-python-styleguide" = [
  "-WPS114",
  "-WPS360",
]
pycodestyle = [
  "-W291",
  "-W293",
]

[tool.flakeheaven.exceptions."src/meltano/core/settings_store.py"]
"wemake-python-styleguide" = [
  "-WPS204", # Found overused expression: allow settings store implementations to all return vars with the same names
]

[tool.flakeheaven.exceptions."src/meltano/core/utils/__init__.py"]
"flake8-docstrings" = [
  "-D103", # Many of these utility functions are descriptively named and self-documenting
]

[tool.flakeheaven.exceptions."src/meltano/core/state_store/*"]
"wemake-python-styleguide" = [
  "-WPS428", # Ignore ... in ABC
]

[tool.flakeheaven.exceptions."src/meltano/core/state_store/__init__.py"]
"wemake-python-styleguide" = [
  "-WPS320", # Ignore multi-line function annotations
]

[tool.pytest.ini_options]
addopts = "--doctest-modules --order-scope=module -ra -n 6 --dist=loadfile"
asyncio_mode = "auto"
log_cli = 1
log_cli_format = "%(message)s"
log_cli_level = "CRITICAL"
log_file = "pytest.log"
log_file_date_format = "%Y-%m-%d %H:%M:%S"
log_file_format = "%(asctime)s [%(levelname)8s] %(message)s (%(filename)s:%(lineno)s)"
log_file_level = "DEBUG"
markers = [
  "backend(type): backend specific test",
  "meta: meta test",
  "concurrent: test requires true concurrency",
  "slow: slow test",
]
testpaths = [
  "tests/",
  "src/cloud-cli/tests/",
]

[tool.coverage.run]
branch = true
concurrency = [
  "multiprocessing",
  "thread",
]
parallel = true
source = [
  "meltano",
  "tests",
]

[tool.coverage.paths]
source = [
  "src/meltano/",
  "**/site-packages/meltano/",
  "**/site-packages/meltano*/meltano/",
]

[tool.coverage.report]
exclude_lines = [
  "pragma: no cover",
  '''if (t\.)?TYPE_CHECKING:''',
  "\\.\\.\\.",
]
precision = 2
show_missing = true
skip_covered = true

[tool.commitizen]
name = "cz_version_bump"
tag_format = "v$major.$minor.$patch$prerelease"
version = "2.17.1"
version_files = [
  "pyproject.toml:^version =",
  "src/cloud-cli/pyproject.toml:^version =",
  "src/meltano/__init__.py:^__version__ =",
  'src/webapp/package.json:^  "version":',
]
incremental = false # Disabled until https://github.com/python/mypy/issues/12664 is resolved
files = [
  "src/meltano/",
]
exclude = [
  "src/meltano/migrations/",
]

[tool.mypy]
incremental = false # Disabled until https://github.com/python/mypy/issues/12664 is resolved
files = [
  "src/meltano/",
]
exclude = [
  "src/meltano/migrations/",
]
plugins = [
  "sqlalchemy.ext.mypy.plugin",
]

# The following whitelist is used to allow for incremental adoption
# of MyPy. Modules should be removed from this whitelist as and when
# their respective type errors have been addressed. No new modules
# should be added to this whitelist.
[[tool.mypy.overrides]]
ignore_errors = true
module = [
  "meltano.api.*",
  "meltano.cli.*",
  "meltano.oauth.*",
  # Way too many modules at the root of meltano.core to tackle them all at once  # so listing them individually here.
  "meltano.core.connection_service",
  "meltano.core.db",
  "meltano.core.elt_context",
  "meltano.core.extract_utils",
  "meltano.core.extractor",
  "meltano.core.meltano_invoker",
  "meltano.core.migration_service",
  "meltano.core.models",
  "meltano.core.plugin_discovery_service",
  "meltano.core.plugin_install_service",
  "meltano.core.plugin_invoker",
  "meltano.core.plugin_test_service",
  "meltano.core.project",
  "meltano.core.project_add_service",
  "meltano.core.project_files",
  "meltano.core.project_plugins_service",
  "meltano.core.project_settings_service",
  "meltano.core.select_service",
  "meltano.core.settings_service",
  "meltano.core.settings_store",
  "meltano.core.sqlalchemy",
  "meltano.core.task_sets_service",
  "meltano.core.transform_add_service",
  # Meltano Core submodules
  "meltano.core.behavior.*",
  "meltano.core.block.*",
  "meltano.core.compiler.*",
  "meltano.core.job.*",
  "meltano.core.legacy_tracking.*",
  "meltano.core.logging.job_logging_service",
  "meltano.core.logging.output_logger",
  "meltano.core.logging.utils",
  "meltano.core.m5o.*",
  "meltano.core.plugin.*",
  "meltano.core.runner.*",
  "meltano.core.sql.*",
  "meltano.core.tracking.*",
  "meltano.core.utils.*",
]

[build-system]
requires = ["poetry-core==1.5.0"]
build-backend = "build:api"
backend-path = ["scripts"]

[tool.ruff]
target-version = "py37"
line-length = 88
exclude = [
  "src/meltano/migrations/*",
  "src/webapp/*",
  "src/meltano/api/*",
  "src/meltano/cli/ui.py",
]
ignore = [
  "ANN101", # Missing type annotation for `self` in method
  "ANN102", # Missing type annotation for `cls` in class method
  "PT004",  # Add leading underscore to fixtures that do not return anything
  "UP026",  # Replace `mock` import with `unittest.mock` - remove once Python 3.7 support is dropped
]
select = [
  "ARG", # flake8-unused-arguments
  "B",   # flake8-bugbear
  "C4",  # flake8-comprehensions
  "COM", # flake8-commas
  "E",   # pycodestyle (error)
  "F",   # pyflakes
  "I",   # isort
  "ISC", # flake8-implicit-str-concat
  "PT",  # flake8-pytest-style
  "RSE", # flake8-raise
  "SIM", # flake8-simplify
  "TID", # flake8-tidy-imports
  "UP",  # pyupgrade
  "W",   # pycodestyle (warning)
  "TID", # flake8-tidy-imports
]

[tool.ruff.per-file-ignores]
"src/meltano/**/__init__.py" = [
  "F401", # Permit unused imports in `__init__.py` files
]

[tool.ruff.flake8-annotations]
allow-star-arg-any = true
mypy-init-return = true
suppress-dummy-args = true

[tool.ruff.flake8-pytest-style]
parametrize-values-type = "tuple"

[tool.ruff.isort]
known-first-party = ["asserts", "fixtures", "meltano"]
required-imports = ["from __future__ import annotations"]

[tool.ruff.pydocstyle]
convention = "google"

[tool.ruff.flake8-tidy-imports.banned-api]
"meltano.cli.cli.command".msg = "Use `click.command` and `meltano.cli.cli.add_command` instead"
"meltano.cli.cli.group".msg = "Use `click.group` and `meltano.cli.cli.add_command` instead"
"meltano.cloud.cli.base.cloud.command".msg = "Use `click.command` and `cloud.add_command` instead"
"meltano.cloud.cli.base.cloud.group".msg = "Use `click.group` and `cloud.add_command` instead"<|MERGE_RESOLUTION|>--- conflicted
+++ resolved
@@ -110,22 +110,14 @@
 s3 = ["boto3"]
 
 [tool.poetry.group.dev.dependencies]
-<<<<<<< HEAD
-black = "^22.3.0"
+black = "^23.3.0"
 boto3-stubs = {extras = ["essential"], version = "1.26.61"}
-=======
-black = "^23.3.0"
->>>>>>> a3baf5d1
 bumpversion = "^0.6.0"
 colorama = "^0.4.4"
 commitizen-version-bump = {git = "https://github.com/meltano/commitizen-version-bump.git", branch = "main"}
 coverage = {extras = ["toml"], version = "^7.2.3"}
 freezegun = "^1.2.2"
-<<<<<<< HEAD
-mock = "^5.0.1"
-=======
 mock = "^5.0.2"
->>>>>>> a3baf5d1
 mypy = "^1.2"
 pre-commit = "^2.9.2"
 pytest = "^7.3.0"
