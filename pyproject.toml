[tool.poetry]
name = "meltano"
version = "3.0.0rc0"
description = "Meltano is your CLI for ELT+: Open Source, Flexible, and Scalable. Move, transform, and test your data with confidence using a streamlined data engineering workflow you’ll love."
authors = ["Meltano <hello@meltano.com>"]
license = "MIT"
readme = "README.md"
repository = "https://github.com/meltano/meltano"
classifiers = [
  "Development Status :: 5 - Production/Stable",
  "Programming Language :: Python :: 3 :: Only",
  "Programming Language :: Python :: 3.8",
  "Programming Language :: Python :: 3.9",
  "Programming Language :: Python :: 3.10",
  "Programming Language :: Python :: 3.11",
  "License :: OSI Approved :: MIT License",
  "Operating System :: OS Independent",
]
packages = [
  { include = "meltano", from = "src", format = "wheel" },
  { include = "src", format = "sdist" },
  { include = "tests", format = "sdist"},
]
keywords = [
  "Meltano",
  "ELT",
  "Data integration",
  "singer-io",
  "dbt",
]
documentation = "https://docs.meltano.com"
homepage = "https://meltano.com"

[tool.poetry.urls]
"Changelog" = "https://github.com/meltano/meltano/blob/main/CHANGELOG.md"
"Issue Tracker" = "https://github.com/meltano/meltano/issues"
"Slack" = "https://meltano.com/slack"
"Twitter" = "https://twitter.com/meltanodata/"
"Youtube" = "https://www.youtube.com/meltano"

[tool.poetry.dependencies]
aiodocker = "^0.21.0"
aiohttp = "^3.8.4"
alembic = "^1.11.3"
atomicwrites = "^1.2.1"
azure-common = {version = "^1.1.28", optional = true}
azure-core = {version = "^1.29.3", optional = true}
azure-storage-blob = {version = "^12.14.1", optional = true}
<<<<<<< HEAD
boto3 = {version = "^1.28.33", optional = true}
=======
backoff = "^2.1.2"
bcrypt = "^3.2.0" # Needs to be installed explicitly so it can be used as a backend for passlib
boto3 = {version = "^1.28.37", optional = true}
cached-property = "^1" # Remove after Python 3.7 support is dropped
>>>>>>> 06869683
check-jsonschema = "^0.22.0"
click = "^8.1"
click-default-group = "^1.2.4"
click-didyoumean = "^0.3.0"
croniter = "^1.4.1"
fasteners = "^0.18"
flatten-dict = "^0"
google-cloud-storage = {version = ">=1.31.0", optional = true}
importlib-resources = "^5.12.0"
jinja2 = "^3.1.2"
jsonschema = "^4.17"
packaging = "^23.0"
platformdirs = "^3.0.0"
psutil = "^5.9.5"
psycopg = {version = "^3.1.8", extras = ["binary"], optional = true}
psycopg2-binary = {version="^2.9.7", optional=true}
pyjwt = "^2.6.0"
pymssql = {version = "^2.2.8", optional = true}
python = ">=3.8,<3.12"
python-dateutil = "^2.8.2"
python-dotenv = "^0.21.1"
python-slugify = "^8.0.1"
python-ulid = "^1.1.0"
pyyaml = "^6.0.1"
questionary = "^1.10.0"
requests = "^2.31.0"
rich = "^13.5.2"
"ruamel.yaml" = "^0.17.21"
smart-open = "^6.2.0"
snowplow-tracker = "^1.0.1"
sqlalchemy = "^2.0.19"
structlog = "^23.1.0"
tabulate = "^0.9.0"
typing-extensions = "^4.5.0"
tzlocal = "^5.0.1"
<<<<<<< HEAD
virtualenv = "^20.24.3"
yaspin = "^2.3.0"
=======
uvicorn = {extras = ["standard"], version = "^0.17.6"}
virtualenv = "^20.24.4"
werkzeug = ">=2.1,<=2.1.3"
>>>>>>> 06869683

[tool.poetry.extras]
azure = ["azure-storage-blob", "azure-common", "azure-core"]
gcs = ["google-cloud-storage"]
mssql = ["pymssql"]
postgres = ["psycopg"]
psycopg2 = ["psycopg2-binary"]
s3 = ["boto3"]

[tool.poetry.group.dev.dependencies]
backoff = "^2.1.2"
black = "^23.3.0"
boto3-stubs = {extras = ["essential"], version = "1.26.61"}
bumpversion = "^0.6.0"
colorama = "^0.4.4"
coverage = {extras = ["toml"], version = "^7.2.7"}
freezegun = "^1.2.2"
hypothesis = "^6.70.0"
mock = "^5.0.2"
moto = "^4.2.0"
mypy = "^1.4.1"
pre-commit = "^3.3.3"
pytest = "^7.4.0"
pytest-aiohttp = "^1.0.4"
pytest-asyncio = "^0.21.1"
pytest-cov = "^4.1.0"
pytest-docker = "^2.0"
pytest-httpserver = "^1.0.6"
pytest-order = "^1.0"
pytest-randomly = "^3.12"
pytest-structlog = "^0.6"
pytest-xdist = "^3.3"
requests-mock = "^1.11.0"
setproctitle = "^1.3" # Used by pytest-xdist to aid with handling resource intensive processes.
types-croniter = "^1.4.0"
types-jsonschema = "^4.17.0.9"
types-psutil = "^5.9.5.15"
types-python-dateutil = "^2.8.19.14"
types-python-slugify = "^8.0.0.2"
types-pyyaml = "^6.0.12.10"
types-requests = "^2.31.0"
types-tabulate = "^0.9.0.1"

[tool.poetry.scripts]
meltano = "meltano.cli:main"

[tool.black]
line-length = 88

[tool.flakeheaven]
accept_encodings = "utf-8"
baseline = "flakeheaven-baseline"
docstring_style = "google"
doctests = true
enable_extensions = "G"
exclude = [
  ".nox/",
  ".venv",
  "venv",
  "*.md",
  "src/meltano/migrations/",
]
format = "colored"
inline_quotes = "double"
max_complexity = 6
max_imports = 20
max_line_length = 88
show_source = true
statistics = true

[tool.flakeheaven.plugins]
"flake8-*" = [
  "+*",
]
"flake8-isort" = [
  "-*",
]
"flake8-commas" = [
  "-*",
]
"flake8-bandit" = [
  "+*",
  "-S404", # Allow subprocess module to be used
  "-S310", # Allow `urllib.open`
  "-S603", # Allow `subprocess.run(..., shell=False)`
]
"flake8-string-format" = [
  "-P101", # Allow format strings with unindex parameters (because the pyupgrade pre-commit hook enforces their usage)
]
"flake8-rst-docstrings" = [
  "-*",
]
mccabe = [
  "+*",
]
"pep8-naming" = [
  "+*",
  "-N818", # Allow Exceptions to have suffix 'Exception' rather than 'Error'
]
pycodestyle = [
  "+*",
  "-E203", # Let Black put whitespace before :
  "-W503", # Allow for line breaks where Black decides are valid
]
pyflakes = [
  "+*",
]
"wemake-python-styleguide" = [
  "+*",
  "-WPS100",
  "-WPS110", # Allow blacklisted variable names that can be clear enough in method context
  "-WPS111",
  "-WPS112",
  "-WPS115", # Allow upper-case constants in Enum subclasses
  "-WPS201",
  "-WPS202", # Allow many module members
  "-WPS211", # Allow "too many"
  "-WPS212", # Ignore 'too many return statements' - noqa parse inconsistent between py38 vs prior
  "-WPS220",
  "-WPS221",
  "-WPS226",
  "-WPS229",
  "-WPS231",
  "-WPS232",
  "-WPS237",
  "-WPS300", # Allow local folder imports (import .module)
  "-WPS305", # Allow f-strings
  "-WPS306", # Ignore missing base class, required by pyupgrade: https://github.com/asottile/pyupgrade#rewrites-class-declaration
  "-WPS309", # Allow reversed compare order
  "-WPS316",
  "-WPS317", # Allow "incorrect multi-line parameters", since Black forces them to be "incorrect"
  "-WPS324", # Allow inconsistent returns - permitted because of too many false positives
  "-WPS326", # Allow syntax-level (process when first parsed, rather than at every run) string concatenation
  "-WPS332", # Allow assignment expressions (walrus operator :=)
  "-WPS337",
  "-WPS338", # Allow 'incorrect' order of methods in a class
  "-WPS348", # Allow `.` at beginning of line to accommodate Black formatting of multiline chained function calls
  "-WPS352",
  "-WPS354", # Allow consecutive yield expressions
  "-WPS402", # Allow "overuse" of noqa comments.
  "-WPS404",
  "-WPS407",
  "-WPS410", # Allow metadata variable (__all__)
  "-WPS412",
  "-WPS414", # Allow unpacking assignments
  "-WPS420", # Allow `pass` keywords in `except` bodies to prevent falling through to another `except`
  "-WPS429",
  "-WPS430",
  "-WPS431", # Allow nested classes
  "-WPS433",
  "-WPS440", # Allow block variable overlap, e.g. multiple for-loops that use the same name for their loop variables
  "-WPS441", # Allow control variables to be used after their block, because this rule has too many false-positives
  "-WPS454",
  "-WPS458", # Import name collisions - disabled because it raises many false positives
  "-WPS461", # Allow all inline ignores
  "-WPS501",
  "-WPS507",
  "-WPS509", # Allow "incorrect" ternary expressions
  "-WPS528", # Allow iterating over keys in a dict, then using them to access values
  "-WPS529", # Allow use of `dict_object[key]` (i.e. `dict.__getitem__`) instead of `dict.get`
  "-WPS600", # Allow subclassing a builtin, such as 'str' (used for serializable Enums)
  "-WPS602", # Allow using @staticmethod
  "-WPS615", # Allow "unpythonic" getters and setters
]

[tool.flakeheaven.exceptions."*tests/*"]
"flake8-bandit" = [
  "-S101", # Don't warn on use of asserts in tests
]
# Don't require docstrings in tests
"flake8-darglint" = [
  "-DAR101",
  "-DAR201",
  "-DAR301",
]
"flake8-docstrings" = [
  "-D100",
  "-D101",
  "-D102",
  "-D103",
  "-D104",
  "-D105",
  "-D107",
]
"flake8-string-format" = [
  "-P103", # String does contain unindexed parameters
]
"wemake-python-styleguide" = [
  "-WPS114", # Allow underscored number name pattern (e.g. tap_covid_19)
  "-WPS204", # Don't warn on overused expressions in test methods
  "-WPS211", # Don't warn on too many arguments in test methods
  "-WPS210", # Don't warn on too many local variables in test methods
  "-WPS218", # Don't warn on too many `assert` statements in test methods
  "-WPS213", # Found too many expressions
  "-WPS214", # Don't warn on too many methods in test modules
  "-WPS217", # Don't warn about there being too many await expressions
  "-WPS226", # Don't warn on too many string constants in test methods
  "-WPS316", # Context manager with too many assignments
  "-WPS442", # Allow outer scope name shadowing for fixtures
  "-WPS430", # Allow nested functions in test methods
  "-WPS432", # Allow magic numbers
  "-WPS437", # Allow protected attribute usage in test methods
  "-WPS201", # Found module with too many imports
  "-WPS425", # Found boolean non-keyword argument
  "-WPS118", # Found too long name
  "-WPS342", # Avoid false positive for implicit raw strings
]

[tool.flakeheaven.exceptions."!*tests/*"]
"flake8-debugger" = [
  "-T100",
]

[tool.flakeheaven.exceptions."scripts/*"]
"wemake-python-styleguide" = [
  "-WPS421", # Allow for print function calls
]

[tool.flakeheaven.exceptions."*/cli/*"]
"flake8-docstrings" = [
  "-D301", # Allow backslashes in dosctrings
]
"flake8-darglint" = [
  "-*", # Don't require docstrings in click commands
]
"wemake-python-styleguide" = [
  "-WPS210", # Allow many local variables, since these aid in string building
  "-WPS211", # Allow many arguments, since these often represent CLI arguments
  "-WPS213", # Allow many expressions, since string building requires them
  "-WPS216", # Allow many decorators, since `click` uses them to define the CLI
  "-WPS202", # Allow many module members
  "-WPS204", # Allow 'overuse' of expressions (e.g. ctx.obj["-settings"])
]

[tool.flakeheaven.exceptions."src/meltano/migrations/versions/*"]
"flake8-docstrings" = [
  "-D101", # Don't class docstrings in migrations
  "-D103", # Don't require function docstrings in migrations
  "-D400", # Don't require periods in the first lines of dosctrings
]
"pep8-naming" = [
  "-N806", # Allow uppercase variable names
]
"wemake-python-styleguide" = [
  "-WPS102", # Allow module names starting with numbers
  "-WPS118", # Allow long filenames
  "-WPS204", # Allow expression "-overuse"
  "-WPS226", # Allow string constant "-overuse"
  "-WPS432", # Allow "-magic" numbers
]

[tool.flakeheaven.exceptions."src/meltano/core/job/job.py"]
"wemake-python-styleguide" = [
  "-WPS601", # Class attributes can be used as instance attributes in sqlalchemy.declarative model
]

[tool.flakeheaven.exceptions."src/meltano/core/project_files.py"]
"wemake-python-styleguide" = [
  "-WPS226", # Dict manipulation requires lots of string constant references
]

[tool.flakeheaven.exceptions."src/meltano/core/project_init_service.py"]
"wemake-python-styleguide" = [
  "-WPS226", # Found string constant over-use: blue > 3
  "-WPS213", # Found too many expressions: 27 > 9
]

[tool.flakeheaven.exceptions."src/**/__init__.py"]
pyflakes = [
  "-F401", # Allow for using __init__.py to promote imports to the module namespace
]

[tool.flakeheaven.exceptions."tests/**/__init__.py"]
pyflakes = [
  "-F401", # Allow for using __init__.py to promote imports to the module namespace
]
# Don't require docstrings in tests
"flake8-darglint" = [
  "-DAR101",
  "-DAR201",
  "-DAR301",
]
"flake8-docstrings" = [
  "-D100",
  "-D101",
  "-D102",
  "-D103",
  "-D104",
]

[tool.flakeheaven.exceptions."src/meltano/__init__.py"]
"wemake-python-styleguide" = [
  "-WPS412", # Found `__init__.py` module with logic
  "-WPS410", # Found wrong metadata variable
]

[tool.flakeheaven.exceptions."src/meltano/core/block/extract_load.py"]
"wemake-python-styleguide" = [
  "-WPS201", # Found module with too many imports: 21 > 20
]

[tool.flakeheaven.exceptions."src/meltano/core/logging/utils.py"]
"wemake-python-styleguide" = [
  "-WPS100", # Found wrong module name
]

[tool.flakeheaven.exceptions."src/meltano/core/cli_messages.py"]
# Special exceptions for cli magic
"wemake-python-styleguide" = [
  "-WPS114",
  "-WPS360",
]
pycodestyle = [
  "-W291",
  "-W293",
]

[tool.flakeheaven.exceptions."src/meltano/core/settings_store.py"]
"wemake-python-styleguide" = [
  "-WPS204", # Found overused expression: allow settings store implementations to all return vars with the same names
]

[tool.flakeheaven.exceptions."src/meltano/core/utils/__init__.py"]
"flake8-docstrings" = [
  "-D103", # Many of these utility functions are descriptively named and self-documenting
]

[tool.flakeheaven.exceptions."src/meltano/core/state_store/*"]
"wemake-python-styleguide" = [
  "-WPS428", # Ignore ... in ABC
]

[tool.flakeheaven.exceptions."src/meltano/core/state_store/__init__.py"]
"wemake-python-styleguide" = [
  "-WPS320", # Ignore multi-line function annotations
]

[tool.pytest.ini_options]
addopts = "--cov=meltano --cov=tests --doctest-modules --order-scope=module -ra -n auto --dist=loadfile"
asyncio_mode = "auto"
log_cli = 1
log_cli_format = "%(message)s"
log_cli_level = "CRITICAL"
log_file = "pytest.log"
log_file_date_format = "%Y-%m-%d %H:%M:%S"
log_file_format = "%(asctime)s [%(levelname)8s] %(message)s (%(filename)s:%(lineno)s)"
log_file_level = "DEBUG"
markers = [
  "backend(type): backend specific test",
  "meta: meta test",
  "concurrent: test requires true concurrency",
  "slow: slow test",
]
testpaths = [
  "tests/",
]

[tool.coverage.run]
branch = true
concurrency = [
  "multiprocessing",
  "thread",
]
parallel = true
source = [
  "meltano",
  "tests",
]

[tool.coverage.paths]
source = [
  "src/meltano/",
  "**/site-packages/meltano/",
  "**/site-packages/meltano*/meltano/",
]

[tool.coverage.report]
exclude_lines = [
  "pragma: no cover",
  '''if (t\.)?TYPE_CHECKING:''',
  "\\.\\.\\.",
]
precision = 2
show_missing = true
skip_covered = true

[tool.commitizen]
name = "cz_version_bump"
tag_format = "v$major.$minor.$patch$prerelease"
version = "3.0.0rc0"
version_files = [
  "pyproject.toml:^version =",
  "src/meltano/__init__.py:^__version__ =",
  'docs/package.json:^  "version":',
]

[tool.mypy]
incremental = false # Disabled until https://github.com/python/mypy/issues/12664 is resolved
files = [
  "src/meltano/",
]
exclude = [
  "src/meltano/migrations/",
]
warn_unused_configs = true
warn_unused_ignores = true

# The following whitelist is used to allow for incremental adoption
# of MyPy. Modules should be removed from this whitelist as and when
# their respective type errors have been addressed. No new modules
# should be added to this whitelist.
[[tool.mypy.overrides]]
ignore_errors = true
module = [
  "meltano.cli.*",
  # Way too many modules at the root of meltano.core to tackle them all at once  # so listing them individually here.
  "meltano.core.db",
  "meltano.core.elt_context",
  "meltano.core.meltano_invoker",
  "meltano.core.migration_service",
  "meltano.core.models",
  "meltano.core.plugin_install_service",
  "meltano.core.plugin_invoker",
  "meltano.core.plugin_test_service",
  "meltano.core.project",
  "meltano.core.project_add_service",
  "meltano.core.project_files",
  "meltano.core.project_plugins_service",
  "meltano.core.project_settings_service",
  "meltano.core.select_service",
  "meltano.core.settings_service",
  "meltano.core.settings_store",
  "meltano.core.sqlalchemy",
  "meltano.core.task_sets_service",
  "meltano.core.transform_add_service",
  # Meltano Core submodules
  "meltano.core.behavior.*",
  "meltano.core.block.*",
  "meltano.core.job.*",
  "meltano.core.logging.job_logging_service",
  "meltano.core.logging.output_logger",
  "meltano.core.logging.utils",
  "meltano.core.plugin.*",
  "meltano.core.runner.*",
  "meltano.core.tracking.*",
  "meltano.core.utils.*",
]

[build-system]
requires = ["poetry-core==1.7.0"]
build-backend = "poetry.core.masonry.api"

[tool.ruff]
target-version = "py37"
line-length = 88
exclude = [
  "src/meltano/migrations/*",
]
ignore = [
  "ANN101", # Missing type annotation for `self` in method
  "ANN102", # Missing type annotation for `cls` in class method
  "PT004",  # Add leading underscore to fixtures that do not return anything
  "UP026",  # Replace `mock` import with `unittest.mock` - remove once Python 3.7 support is dropped
]
select = [
  "ARG", # flake8-unused-arguments
  "B",   # flake8-bugbear
  "C4",  # flake8-comprehensions
  "COM", # flake8-commas
  "E",   # pycodestyle (error)
  "F",   # pyflakes
  "I",   # isort
  "ISC", # flake8-implicit-str-concat
  "PT",  # flake8-pytest-style
  "RSE", # flake8-raise
  "SIM", # flake8-simplify
  "TID", # flake8-tidy-imports
  "UP",  # pyupgrade
  "W",   # pycodestyle (warning)
  "TID", # flake8-tidy-imports
]

[tool.ruff.per-file-ignores]
"src/meltano/**/__init__.py" = [
  "F401", # Permit unused imports in `__init__.py` files
]

[tool.ruff.flake8-annotations]
allow-star-arg-any = true
mypy-init-return = true
suppress-dummy-args = true

[tool.ruff.flake8-pytest-style]
parametrize-values-type = "tuple"

[tool.ruff.isort]
known-first-party = ["asserts", "fixtures", "meltano"]
required-imports = ["from __future__ import annotations"]

[tool.ruff.pydocstyle]
convention = "google"

[tool.ruff.flake8-tidy-imports.banned-api]
"meltano.cli.cli.command".msg = "Use `click.command` and `meltano.cli.cli.add_command` instead"
"meltano.cli.cli.group".msg = "Use `click.group` and `meltano.cli.cli.add_command` instead"<|MERGE_RESOLUTION|>--- conflicted
+++ resolved
@@ -46,14 +46,7 @@
 azure-common = {version = "^1.1.28", optional = true}
 azure-core = {version = "^1.29.3", optional = true}
 azure-storage-blob = {version = "^12.14.1", optional = true}
-<<<<<<< HEAD
-boto3 = {version = "^1.28.33", optional = true}
-=======
-backoff = "^2.1.2"
-bcrypt = "^3.2.0" # Needs to be installed explicitly so it can be used as a backend for passlib
 boto3 = {version = "^1.28.37", optional = true}
-cached-property = "^1" # Remove after Python 3.7 support is dropped
->>>>>>> 06869683
 check-jsonschema = "^0.22.0"
 click = "^8.1"
 click-default-group = "^1.2.4"
@@ -89,14 +82,8 @@
 tabulate = "^0.9.0"
 typing-extensions = "^4.5.0"
 tzlocal = "^5.0.1"
-<<<<<<< HEAD
-virtualenv = "^20.24.3"
+virtualenv = "^20.24.4"
 yaspin = "^2.3.0"
-=======
-uvicorn = {extras = ["standard"], version = "^0.17.6"}
-virtualenv = "^20.24.4"
-werkzeug = ">=2.1,<=2.1.3"
->>>>>>> 06869683
 
 [tool.poetry.extras]
 azure = ["azure-storage-blob", "azure-common", "azure-core"]
